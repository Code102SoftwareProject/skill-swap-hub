--- conflicted
+++ resolved
@@ -38,12 +38,8 @@
     "@sendgrid/mail": "^8.1.4",
     "@types/base-64": "^1.0.2",
     "@types/jsonwebtoken": "^9.0.9",
-<<<<<<< HEAD
-    "@types/node-cron": "^3.0.11",
-=======
     "@types/nodemailer": "^6.4.17",
     "@types/quill": "^2.0.14",
->>>>>>> 3b156000
     "aws-sdk": "^2.1692.0",
     "axios": "^1.7.9",
     "base-64": "^1.0.0",
