"use client";

import React, { useState, useEffect } from "react";
import { IMessage } from "@/types/chat";
import { ChevronRight } from "lucide-react";

import Sidebar from "@/components/messageSystem/Sidebar";
import ChatHeader from "@/components/messageSystem/ChatHeader";
import MessageBox from "@/components/messageSystem/MessageBox";
import MessageInput from "@/components/messageSystem/MessageInput";
import MeetingBox from "@/components/messageSystem/MeetingBox";
import SessionBox from "@/components/messageSystem/SessionBox";
import { useAuth } from "@/lib/context/AuthContext";
import { useSocket } from "@/lib/context/SocketContext"; // Import the socket hook
import { fetchChatRoom } from "@/services/chatApiServices";

/**
 * * ChatPage Component
 * Main component for handling user messaging functionality
 * Uses centralized socket context for connection management
 */
export default function ChatPage() {
  // * Authentication state from context
  const { user, isLoading: authLoading } = useAuth();
  const userId = user?._id;

  // * Get socket from context instead of managing it locally
  const { socket, joinRoom, sendMessage, startTyping, stopTyping} = useSocket();
  
  // ! Core state for chat functionality
  const [selectedChatRoomId, setSelectedChatRoomId] = useState<string | null>(null);
  const [selectedParticipantInfo, setSelectedParticipantInfo] = useState<any>(null);
  const [newMessage, setNewMessage] = useState<any>(null);
  const [replyingTo, setReplyingTo] = useState<IMessage | null>(null);
  const [chatParticipants, setChatParticipants] = useState<string[]>([]);
    // * UI state for different view modes
  const [showMeetings, setShowMeetings] = useState<boolean>(false);
  const [showSessions, setShowSessions] = useState<boolean>(false);
  const [sidebarOpen, setSidebarOpen] = useState<boolean>(false);

  /**
   * * Event Handlers
   */
  const handleReplySelect = (message: IMessage) => {
    setReplyingTo(message);
  };

  const handleCancelReply = () => {
    setReplyingTo(null);
  };

  const toggleMeetingsDisplay = (show: boolean) => {
    setShowMeetings(show);
  };

  const toggleSessionsDisplay = (show: boolean) => {
    setShowSessions(show);
<<<<<<< HEAD
    if (show) setShowMeetings(false); // Hide meetings when showing sessions
  };  const handleChatSelect = (chatRoomId: string, participantInfo?: any) => {
=======
    if (show) setShowMeetings(false); //! Hide meetings 
  };

  const handleChatSelect = (chatRoomId: string, participantInfo?: any) => {
>>>>>>> 9db2e8d9
    setSelectedChatRoomId(chatRoomId);
    setNewMessage(null); // Reset new message state when changing chats
    setSidebarOpen(false); // Close sidebar on mobile when chat is selected
    if (participantInfo) {
      setSelectedParticipantInfo(participantInfo);
    }
  };
  const handleBackToSidebar = () => {
    setSelectedChatRoomId(null);
    setSelectedParticipantInfo(null);
    setShowMeetings(false);
    setShowSessions(false);
  };

  const handleToggleSidebar = () => {
    setSidebarOpen(!sidebarOpen);
  };

  /**
   * * Fetch chat participants whenever selected chat room changes
   * resets UI view modes
   */
  useEffect(() => {
    if (!selectedChatRoomId) return;

    async function getChatRoomParticipants() {
      const chatRoom = await fetchChatRoom(selectedChatRoomId as string);
      if (chatRoom) {
        setChatParticipants(chatRoom.participants || []);
      }
    }

    getChatRoomParticipants();
    setShowMeetings(false);
    setShowSessions(false);
  }, [selectedChatRoomId, userId]);

  /**
   * * Join chat room when selected and socket is available
   */
  useEffect(() => {
    if (!socket || !selectedChatRoomId || !userId) return;

    // Use the joinRoom function from the context
    joinRoom(selectedChatRoomId);

    interface IReceivedMessage {
      chatRoomId: string;
      [key: string]: any;
    }

    const handleReceiveMessage = (message: IReceivedMessage): void => {
      if (message.chatRoomId === selectedChatRoomId) {
        setNewMessage({
          ...message,
          timestamp: Date.now(),
          id: `msg-${Date.now()}-${Math.random().toString(36).substring(2, 9)}`
        });
      }
    };

    // ! set up the message listener locally
    socket.on("receive_message", handleReceiveMessage);

    return () => {
      socket.off("receive_message", handleReceiveMessage);
    };
  }, [socket, selectedChatRoomId, userId, joinRoom]);

  /**
   * * Loading and authentication state handlers
   */
  if (authLoading) {
    return <div className="flex h-screen items-center justify-center">Loading...</div>;
  }

  if (!user || !userId) {
    return <div className="flex h-screen items-center justify-center">Please log in to access chat</div>;
  }  /**
   * * Main component render
   * Structured with sidebar and main content area
   */  return (
    <div className="flex h-screen relative overflow-hidden">
      {/* * Sidebar Overlay for mobile - appears when sidebarOpen is true */}
      {sidebarOpen && (
        <div 
          className="md:hidden fixed inset-0 bg-black bg-opacity-50 z-40"
          onClick={() => setSidebarOpen(false)}
        />
      )}
      
      {/* * Mobile Sidebar Toggle Arrow - visible only on mobile when sidebar is closed */}
      {!sidebarOpen && selectedChatRoomId && (
        <button
          onClick={() => setSidebarOpen(true)}
          className="md:hidden fixed left-0 top-1/2 transform -translate-y-1/2 z-30 
                     bg-white bg-opacity-80 hover:bg-opacity-100 
                     border border-gray-300 rounded-r-lg shadow-lg
                     p-2 transition-all duration-200 ease-in-out"
        >
          <ChevronRight className="w-4 h-4 text-gray-600" />
        </button>
      )}      {/* * Chat sidebar with conversation list - responsive behavior with slide-out */}
      <div className={`
        ${selectedChatRoomId && !sidebarOpen ? 'hidden md:block' : 'block'} 
        ${sidebarOpen ? 'translate-x-0' : selectedChatRoomId ? '-translate-x-full md:translate-x-0' : 'translate-x-0'}
        fixed md:relative w-full md:w-64 h-full bg-white z-50 md:z-auto
        flex-shrink-0 transition-transform duration-300 ease-in-out
      `}>
        <Sidebar 
          userId={userId} 
          selectedChatRoomId={selectedChatRoomId} 
          onChatSelect={handleChatSelect} 
        />
      </div>

      <div className={`flex-1 flex flex-col min-w-0 overflow-hidden ${!selectedChatRoomId ? 'hidden md:flex' : 'flex'}`}>
        {selectedChatRoomId ? (
          <>
            {/* * Chat header with participant info and controls */}            <ChatHeader
              chatRoomId={selectedChatRoomId}
              userId={userId}
              onToggleMeetings={toggleMeetingsDisplay}
              onToggleSessions={toggleSessionsDisplay}
              initialParticipantInfo={selectedParticipantInfo}
              showingSessions={showSessions}
              showingMeetings={showMeetings}
            />{/* * Main content area - conditionally renders messages, meetings or sessions */}
            <div className="flex-1 overflow-auto min-w-0">
              {showMeetings ? (
                <MeetingBox
                  chatRoomId={selectedChatRoomId}
                  userId={userId}
                  onClose={() => setShowMeetings(false)}
                />
              ) : showSessions ? (
                <SessionBox
                  chatRoomId={selectedChatRoomId}
                  userId={userId}
                  otherUserId={selectedParticipantInfo?.id || chatParticipants.find(id => id !== userId) || ''}
                  otherUserName={selectedParticipantInfo?.name || 'Other User'}
                />
              ) : (
                <MessageBox
                  chatRoomId={selectedChatRoomId}
                  userId={userId}
                  newMessage={newMessage}
                  onReplySelect={handleReplySelect}
                  participantInfo={selectedParticipantInfo}  // Add this prop
                />
              )}
            </div>

            {/* * Message input area - only shown when not in meetings/sessions view */}
            {!showMeetings && !showSessions && (
              <div className="border-t p-2 bg-white">
                <MessageInput
                  chatRoomId={selectedChatRoomId}
                  senderId={userId}
                  replyingTo={replyingTo}
                  onCancelReply={handleCancelReply}
                  chatParticipants={chatParticipants}
                />
              </div>
            )}
          </>
        ) : (
          <div className="flex-1 flex items-center justify-center">
            <p>Select a chat room from the sidebar</p>
          </div>
        )}
      </div>
    </div>
  );
}<|MERGE_RESOLUTION|>--- conflicted
+++ resolved
@@ -33,7 +33,8 @@
   const [newMessage, setNewMessage] = useState<any>(null);
   const [replyingTo, setReplyingTo] = useState<IMessage | null>(null);
   const [chatParticipants, setChatParticipants] = useState<string[]>([]);
-    // * UI state for different view modes
+  
+  // * UI state for different view modes
   const [showMeetings, setShowMeetings] = useState<boolean>(false);
   const [showSessions, setShowSessions] = useState<boolean>(false);
   const [sidebarOpen, setSidebarOpen] = useState<boolean>(false);
@@ -55,15 +56,10 @@
 
   const toggleSessionsDisplay = (show: boolean) => {
     setShowSessions(show);
-<<<<<<< HEAD
     if (show) setShowMeetings(false); // Hide meetings when showing sessions
-  };  const handleChatSelect = (chatRoomId: string, participantInfo?: any) => {
-=======
-    if (show) setShowMeetings(false); //! Hide meetings 
   };
 
   const handleChatSelect = (chatRoomId: string, participantInfo?: any) => {
->>>>>>> 9db2e8d9
     setSelectedChatRoomId(chatRoomId);
     setNewMessage(null); // Reset new message state when changing chats
     setSidebarOpen(false); // Close sidebar on mobile when chat is selected
@@ -71,6 +67,7 @@
       setSelectedParticipantInfo(participantInfo);
     }
   };
+
   const handleBackToSidebar = () => {
     setSelectedChatRoomId(null);
     setSelectedParticipantInfo(null);
@@ -142,10 +139,13 @@
 
   if (!user || !userId) {
     return <div className="flex h-screen items-center justify-center">Please log in to access chat</div>;
-  }  /**
+  }
+
+  /**
    * * Main component render
    * Structured with sidebar and main content area
-   */  return (
+   */
+  return (
     <div className="flex h-screen relative overflow-hidden">
       {/* * Sidebar Overlay for mobile - appears when sidebarOpen is true */}
       {sidebarOpen && (
@@ -166,7 +166,9 @@
         >
           <ChevronRight className="w-4 h-4 text-gray-600" />
         </button>
-      )}      {/* * Chat sidebar with conversation list - responsive behavior with slide-out */}
+      )}
+
+      {/* * Chat sidebar with conversation list - responsive behavior with slide-out */}
       <div className={`
         ${selectedChatRoomId && !sidebarOpen ? 'hidden md:block' : 'block'} 
         ${sidebarOpen ? 'translate-x-0' : selectedChatRoomId ? '-translate-x-full md:translate-x-0' : 'translate-x-0'}
@@ -183,7 +185,8 @@
       <div className={`flex-1 flex flex-col min-w-0 overflow-hidden ${!selectedChatRoomId ? 'hidden md:flex' : 'flex'}`}>
         {selectedChatRoomId ? (
           <>
-            {/* * Chat header with participant info and controls */}            <ChatHeader
+            {/* * Chat header with participant info and controls */}
+            <ChatHeader
               chatRoomId={selectedChatRoomId}
               userId={userId}
               onToggleMeetings={toggleMeetingsDisplay}
@@ -191,7 +194,9 @@
               initialParticipantInfo={selectedParticipantInfo}
               showingSessions={showSessions}
               showingMeetings={showMeetings}
-            />{/* * Main content area - conditionally renders messages, meetings or sessions */}
+            />
+
+            {/* * Main content area - conditionally renders messages, meetings or sessions */}
             <div className="flex-1 overflow-auto min-w-0">
               {showMeetings ? (
                 <MeetingBox
@@ -212,7 +217,7 @@
                   userId={userId}
                   newMessage={newMessage}
                   onReplySelect={handleReplySelect}
-                  participantInfo={selectedParticipantInfo}  // Add this prop
+                  participantInfo={selectedParticipantInfo}
                 />
               )}
             </div>
