--- conflicted
+++ resolved
@@ -61,44 +61,6 @@
   }
 }
 
-<<<<<<< HEAD
-
-export async function GET(req: Request){
-  await connect();
-  try{
-    const {searchParams} = new URL(req.url);
-    const userId= searchParams.get('userId');
-
-    if(!userId){
-      return NextResponse.json(
-        {message:"userId is Required", success:false},
-        {status:400}
-      );
-    }
-
-    const userObjectId = new mongoose.Types.ObjectId(userId);
-    const notification = await Notification.find({ userId: userObjectId }).sort({ createdAt: -1 });
-
-    if(!notification){
-      return NextResponse.json(
-        {message:"No Notification Found", success:false},
-        {status:200}
-      );
-    }
-
-    return NextResponse.json(
-      {success:true, notification},
-      {status:200}
-    )
-
-  }catch(error:any){
-    return NextResponse.json(
-      {success:false, message:error.message || "Server Error"},
-      {status:500}
-    )
-  }
-}
-=======
 /**
  ** GET handler - Retrieves notifications for a specific user
  *
@@ -152,4 +114,39 @@
   }
 }
 
->>>>>>> d57c32f1
+
+export async function GET(req: Request){
+  await connect();
+  try{
+    const {searchParams} = new URL(req.url);
+    const userId= searchParams.get('userId');
+
+    if(!userId){
+      return NextResponse.json(
+        {message:"userId is Required", success:false},
+        {status:400}
+      );
+    }
+
+    const userObjectId = new mongoose.Types.ObjectId(userId);
+    const notification = await Notification.find({ userId: userObjectId }).sort({ createdAt: -1 });
+
+    if(!notification){
+      return NextResponse.json(
+        {message:"No Notification Found", success:false},
+        {status:200}
+      );
+    }
+
+    return NextResponse.json(
+      {success:true, notification},
+      {status:200}
+    )
+
+  }catch(error:any){
+    return NextResponse.json(
+      {success:false, message:error.message || "Server Error"},
+      {status:500}
+    )
+  }
+}