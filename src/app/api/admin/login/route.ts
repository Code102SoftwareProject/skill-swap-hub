import { NextRequest, NextResponse } from "next/server";
import jwt from "jsonwebtoken";
import connect from "@/lib/db";
import Admin from "@/lib/models/adminSchema";
import bcrypt from "bcryptjs";

/**
 * Admin Authentication API Route
 * This file handles admin user authentication by validating credentials
 * and generating JWT tokens for authenticated sessions.
 */

// Ensure JWT_SECRET is available in production environment
if (!process.env.JWT_SECRET && process.env.NODE_ENV === "production") {
  throw new Error("JWT_SECRET environment variable is required in production");
}

// Define JWT secret key with fallback for development
const JWT_SECRET = process.env.JWT_SECRET || "your-fallback-secret-key";

/**
 * POST handler for admin login
 * Validates admin credentials and issues a JWT token on successful authentication
 */
export async function POST(request: NextRequest) {
  try {
    // Parse request body to extract credentials
    const body = await request.json();
    const { username, password } = body;

    console.log("Login attempt:", { username });

    // Validate required fields
    if (!username || !password) {
      console.log("Missing username or password");
      return NextResponse.json(
        { message: "Username and password are required" },
        { status: 400 }
      );
    }

    // Connect to database
    await connect();

<<<<<<< HEAD
    const admin = await Admin.findOne({ username }); // Changed from email to username
=======
    // Search for admin user by username
    const admin = await Admin.findOne({ username: username.trim() });
>>>>>>> 8b37f0d2

    // Return error if admin not found
    if (!admin) {
      console.log("Admin not found");
      return NextResponse.json(
        { message: "Invalid username or password" },
        { status: 401 }
      );
    }

    // Verify password using bcrypt
    const isPasswordValid = await bcrypt.compare(password, admin.password);

    // Return error if password is invalid
    if (!isPasswordValid) {
      console.log("Password invalid");
      return NextResponse.json(
        { message: "Invalid username or password" },
        { status: 401 }
      );
    }

    // Generate JWT token with admin information
    console.log("Credentials valid, generating token");
    const token = jwt.sign(
      {
        userId: admin._id,
        username: admin.username,
        role: "admin",
      },
      JWT_SECRET,
      { expiresIn: "8h" } // Token expires in 8 hours
    );

    // Create success response
    const response = NextResponse.json({
      success: true,
      message: "Login successful",
    });

    // Set secure HTTP-only cookie with the token
    response.cookies.set({
      name: "adminToken",
      value: token,
      httpOnly: true, // Prevents JavaScript access to the cookie
      secure: process.env.NODE_ENV === "production", // HTTPS only in production
      sameSite: "strict", // Restricts cross-site requests
      maxAge: 60 * 60 * 8, // 8 hours in seconds
      path: "/", // Available across the entire site
    });

    console.log("Login successful, token generated");
    return response;
  } catch (error) {
    // Handle unexpected errors
    console.error("Login error:", error);
    return NextResponse.json(
      { message: "An error occurred during login" },
      { status: 500 }
    );
  }
}<|MERGE_RESOLUTION|>--- conflicted
+++ resolved
@@ -42,12 +42,8 @@
     // Connect to database
     await connect();
 
-<<<<<<< HEAD
-    const admin = await Admin.findOne({ username }); // Changed from email to username
-=======
     // Search for admin user by username
     const admin = await Admin.findOne({ username: username.trim() });
->>>>>>> 8b37f0d2
 
     // Return error if admin not found
     if (!admin) {
