import { NextRequest, NextResponse } from "next/server";
import bcrypt from "bcryptjs";
import jwt from "jsonwebtoken";
import Admin from "@/lib/models/adminSchema";
import connect from "@/lib/db";

<<<<<<< HEAD
const ADMIN_JWT_SECRET = process.env.ADMIN_JWT_SECRET || "mySuperSecretJWTKey"; // move this to .env in production

export const POST = async (req: NextRequest) => {
  try {
    const { username, password } = await req.json(); // Changed from email to username
=======
const ADMIN_JWT_SECRET = process.env.ADMIN_JWT_SECRET;
if (!ADMIN_JWT_SECRET) {
  throw new Error("ADMIN_JWT_SECRET environment variable is not defined");
}

export const POST = async (req: NextRequest) => {
  try {
    const { username, password } = await req.json();
    console.log("Login attempt for:", username); // Debug log
>>>>>>> e43c05a8

    if (!username || !password) {
      return NextResponse.json(
        { message: "Username and password required" },
        { status: 400 }
      );
    }

    await connect();

    const admin = await Admin.findOne({ username }); // Changed from email to username

    if (!admin) {
<<<<<<< HEAD
      return NextResponse.json({ message: "Admin not found" }, { status: 404 });
=======
      console.log("Admin not found"); // Debug log
      return NextResponse.json(
        { message: "Invalid credentials" },
        { status: 401 }
      );
>>>>>>> e43c05a8
    }

    const isMatch = await bcrypt.compare(password, admin.password);
    if (!isMatch) {
<<<<<<< HEAD
      return NextResponse.json(
        { message: "Invalid password" },
=======
      console.log("Password doesn't match"); // Debug log
      return NextResponse.json(
        { message: "Invalid credentials" },
>>>>>>> e43c05a8
        { status: 401 }
      );
    }

    const token = jwt.sign(
      {
        id: admin._id,
        username: admin.username,
        email: admin.email,
        role: "admin",
      },
      ADMIN_JWT_SECRET,
      { expiresIn: "1h" }
    );

    console.log("Login successful, setting cookie"); // Debug log

    const response = NextResponse.json({
<<<<<<< HEAD
      message: "Login successful",
      token: token, // Add this line to return the token in the response
      admin: {
        username: admin.username,
        email: admin.email,
      },
    });

    // 🍪 Set token as HTTP-only cookie (optional)
    response.cookies.set("token", token, {
      httpOnly: true,
      secure: process.env.NODE_ENV === "production",
      maxAge: 3600, // 1 hour
      path: "/",
=======
      success: true,
      message: "Login successful",
    });

    // Set adminToken cookie
    response.cookies.set({
      name: "adminToken",
      value: token,
      httpOnly: true,
      secure: process.env.NODE_ENV === "production",
      maxAge: 60 * 60, // 1 hour
      path: "/",
      sameSite: "lax",
>>>>>>> e43c05a8
    });

    return response;
  } catch (error: any) {
<<<<<<< HEAD
=======
    console.error("Login error:", error); // Debug log
>>>>>>> e43c05a8
    return NextResponse.json(
      { message: "Login error", error: error.message },
      { status: 500 }
    );
  }
};<|MERGE_RESOLUTION|>--- conflicted
+++ resolved
@@ -4,13 +4,6 @@
 import Admin from "@/lib/models/adminSchema";
 import connect from "@/lib/db";
 
-<<<<<<< HEAD
-const ADMIN_JWT_SECRET = process.env.ADMIN_JWT_SECRET || "mySuperSecretJWTKey"; // move this to .env in production
-
-export const POST = async (req: NextRequest) => {
-  try {
-    const { username, password } = await req.json(); // Changed from email to username
-=======
 const ADMIN_JWT_SECRET = process.env.ADMIN_JWT_SECRET;
 if (!ADMIN_JWT_SECRET) {
   throw new Error("ADMIN_JWT_SECRET environment variable is not defined");
@@ -20,7 +13,6 @@
   try {
     const { username, password } = await req.json();
     console.log("Login attempt for:", username); // Debug log
->>>>>>> e43c05a8
 
     if (!username || !password) {
       return NextResponse.json(
@@ -34,27 +26,18 @@
     const admin = await Admin.findOne({ username }); // Changed from email to username
 
     if (!admin) {
-<<<<<<< HEAD
-      return NextResponse.json({ message: "Admin not found" }, { status: 404 });
-=======
       console.log("Admin not found"); // Debug log
       return NextResponse.json(
         { message: "Invalid credentials" },
         { status: 401 }
       );
->>>>>>> e43c05a8
     }
 
     const isMatch = await bcrypt.compare(password, admin.password);
     if (!isMatch) {
-<<<<<<< HEAD
-      return NextResponse.json(
-        { message: "Invalid password" },
-=======
       console.log("Password doesn't match"); // Debug log
       return NextResponse.json(
         { message: "Invalid credentials" },
->>>>>>> e43c05a8
         { status: 401 }
       );
     }
@@ -73,22 +56,6 @@
     console.log("Login successful, setting cookie"); // Debug log
 
     const response = NextResponse.json({
-<<<<<<< HEAD
-      message: "Login successful",
-      token: token, // Add this line to return the token in the response
-      admin: {
-        username: admin.username,
-        email: admin.email,
-      },
-    });
-
-    // 🍪 Set token as HTTP-only cookie (optional)
-    response.cookies.set("token", token, {
-      httpOnly: true,
-      secure: process.env.NODE_ENV === "production",
-      maxAge: 3600, // 1 hour
-      path: "/",
-=======
       success: true,
       message: "Login successful",
     });
@@ -102,15 +69,11 @@
       maxAge: 60 * 60, // 1 hour
       path: "/",
       sameSite: "lax",
->>>>>>> e43c05a8
     });
 
     return response;
   } catch (error: any) {
-<<<<<<< HEAD
-=======
     console.error("Login error:", error); // Debug log
->>>>>>> e43c05a8
     return NextResponse.json(
       { message: "Login error", error: error.message },
       { status: 500 }
