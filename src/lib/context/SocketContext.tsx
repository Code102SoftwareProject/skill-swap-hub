'use client';

import React, { createContext, useContext, useEffect, useState, ReactNode, useRef } from 'react';
import { io, Socket } from 'socket.io-client';
import { useAuth } from './AuthContext';
import { updateLastSeen } from '@/services/chatApiServices';

// Type 
interface SocketContextType {
  socket: Socket | null;
  isConnected: boolean;
  onlineUsers: string[];
  joinRoom: (chatRoomId: string) => void;
  leaveRoom: (chatRoomId: string) => void;
  sendMessage: (messageData: any) => void;
  sendNotification: (notification: NotificationData) => void;
  startTyping: (chatRoomId: string) => void;
  stopTyping: (chatRoomId: string) => void;
}

interface NotificationData {
  userId?: string;
  type: string;
  description: string;
  targetDestination?: string | null;
  broadcast?: boolean;
  [key: string]: any;
}

// Create the context
const SocketContext = createContext<SocketContextType | undefined>(undefined);

// Socket provider component
export const SocketProvider = ({ children }: { children: ReactNode }) => {
  const [socket, setSocket] = useState<Socket | null>(null);
  const [isConnected, setIsConnected] = useState<boolean>(false);
  const [onlineUsers, setOnlineUsers] = useState<string[]>([]);
  const { user } = useAuth();
  const userId = user?._id;

  // Track the previous userId with a ref to prevent unnecessary reconnections
  const prevUserIdRef = useRef<string | undefined>(undefined);

  // Initialize socket connection
  useEffect(() => {
    // Don't do anything if userId is not available
    if (!userId) return;

    // Skip if we already have a connection for this user
    if (socket && prevUserIdRef.current === userId && isConnected) return;

    // Update reference
    prevUserIdRef.current = userId;

    // Update user's last seen status
    updateLastSeen(userId).catch(console.error);

    // Create socket connection
    const SOCKET_URL = process.env.NEXT_PUBLIC_SOCKET;
    const newSocket = io(SOCKET_URL, { transports: ['websocket'] });

    // Important: Set socket state only once
    setSocket(newSocket);

    // Set up event handlers for this socket instance
    const setupSocketEvents = () => {
      newSocket.on('connect', () => {
        console.log('Socket connected:', newSocket.id);
        setIsConnected(true);
        newSocket.emit('presence_online', { userId });
        newSocket.emit('get_online_users');
      });

      newSocket.on('disconnect', () => {
        console.log('Socket disconnected');
        setIsConnected(false);
      });

      newSocket.on('connect_error', (error) => {
        console.error('Socket connection error:', error);
        setIsConnected(false);
      });

      newSocket.on('online_users', (users: string[]) => {
        setOnlineUsers(users);
      });

      newSocket.on('user_online', ({ userId: onlineUserId }) => {
        setOnlineUsers(prev =>
          prev.includes(onlineUserId) ? prev : [...prev, onlineUserId]
        );
        
        // Emit event to update delivery status of pending messages for this user
        newSocket.emit('user_came_online', { userId: onlineUserId });
      });

      newSocket.on('user_offline', ({ userId: offlineUserId }) => {
        setOnlineUsers(prev => prev.filter(id => id !== offlineUserId));
      });

      // Listen for delivery status updates
      newSocket.on('message_delivery_update', (data) => {
        // This will be handled by individual chat components
        console.log('Delivery status update:', data);
      });

      newSocket.on('receive_notification', (notification) => {
        console.log('Received notification:', notification);
      });
    };

    // Set up the events
    setupSocketEvents();

    // Browser close handler
    const handleBeforeUnload = () => {
      navigator.sendBeacon('/api/onlinelog', JSON.stringify({ userId }));
    };

    window.addEventListener('beforeunload', handleBeforeUnload);

    // Clean up on unmount or when userId changes
    return () => {
      window.removeEventListener('beforeunload', handleBeforeUnload);

      if (newSocket) {
        // Make sure to remove ALL event listeners
        newSocket.off('connect');
        newSocket.off('disconnect');
        newSocket.off('connect_error');
        newSocket.off('online_users');
        newSocket.off('user_online');
        newSocket.off('user_offline');
        newSocket.off('receive_notification');

        if (userId) {
          updateLastSeen(userId)
            .then(() => {
              newSocket.disconnect();
            })
            .catch(console.error);
        } else {
          newSocket.disconnect();
        }
      }
    };
  }, [userId]);

  // Join a chat room
  const joinRoom = (chatRoomId: string) => {
    if (socket && userId) {
      socket.emit('join_room', { chatRoomId, userId });
    }
  };

  // Leave a chat room
  const leaveRoom = (chatRoomId: string) => {
    if (socket && userId) {
      socket.emit('leave_room', { chatRoomId, userId });
    }
  };
  // Send a message
  const sendMessage = (messageData: any) => {
    if (socket) {
      socket.emit('send_message', messageData);
      
      // Check if recipient is online and mark as delivered immediately
      const recipientId = messageData.recipientId || messageData.chatRoomId; // Adjust based on your message structure
      if (recipientId && onlineUsers.includes(recipientId)) {
        // Emit delivery status update
        setTimeout(() => {
          socket.emit('message_delivered', {
            messageId: messageData.messageId || messageData._id,
            chatRoomId: messageData.chatRoomId,
            recipientId: recipientId
          });
        }, 100); // Small delay to ensure message is processed
      }
    }
  };

  // Send a notification
  const sendNotification = (notification: NotificationData) => {
    if (socket) {
      socket.emit('notification', notification);
    }
  };

  // Signal user is typing
  const startTyping = (chatRoomId: string) => {
    if (socket && userId) {
      socket.emit('typing', { chatRoomId, userId });
    }
  };
  // Signal user stopped typing
  const stopTyping = (chatRoomId: string) => {
    if (socket && userId) {
      socket.emit('stop_typing', { chatRoomId, userId });
    }
  };

<<<<<<< HEAD
  // Mark message as read and notify sender
  const markMessageAsRead = (messageId: string, chatRoomId: string, senderId: string) => {
    if (socket && userId) {
      socket.emit("message_read", { 
        messageId, 
        chatRoomId, 
        readerId: userId,
        senderId 
      });
    }
  };
=======
  
>>>>>>> 9db2e8d9

  
  // Context value
  const value: SocketContextType = {
    socket,
    isConnected,
    onlineUsers,
    joinRoom,
    leaveRoom,
    sendMessage,
    sendNotification,
    startTyping,
    stopTyping
  };

  return <SocketContext.Provider value={value}>{children}</SocketContext.Provider>;
};

// hook to use socket context
export const useSocket = () => {
  const context = useContext(SocketContext);
  if (context === undefined) {
    throw new Error('useSocket must be used within a SocketProvider');
  }
  return context;
};<|MERGE_RESOLUTION|>--- conflicted
+++ resolved
@@ -16,6 +16,7 @@
   sendNotification: (notification: NotificationData) => void;
   startTyping: (chatRoomId: string) => void;
   stopTyping: (chatRoomId: string) => void;
+  markMessageAsRead: (messageId: string, chatRoomId: string, senderId: string) => void;
 }
 
 interface NotificationData {
@@ -159,6 +160,7 @@
       socket.emit('leave_room', { chatRoomId, userId });
     }
   };
+
   // Send a message
   const sendMessage = (messageData: any) => {
     if (socket) {
@@ -192,6 +194,7 @@
       socket.emit('typing', { chatRoomId, userId });
     }
   };
+
   // Signal user stopped typing
   const stopTyping = (chatRoomId: string) => {
     if (socket && userId) {
@@ -199,7 +202,6 @@
     }
   };
 
-<<<<<<< HEAD
   // Mark message as read and notify sender
   const markMessageAsRead = (messageId: string, chatRoomId: string, senderId: string) => {
     if (socket && userId) {
@@ -211,11 +213,7 @@
       });
     }
   };
-=======
-  
->>>>>>> 9db2e8d9
-
-  
+
   // Context value
   const value: SocketContextType = {
     socket,
@@ -226,7 +224,8 @@
     sendMessage,
     sendNotification,
     startTyping,
-    stopTyping
+    stopTyping,
+    markMessageAsRead
   };
 
   return <SocketContext.Provider value={value}>{children}</SocketContext.Provider>;
