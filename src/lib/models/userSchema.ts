--- conflicted
+++ resolved
@@ -15,15 +15,14 @@
   isGoogleUser?: boolean;
   // Flag to track if user needs to complete profile
   profileCompleted?: boolean;
-<<<<<<< HEAD
+  // Suspension info
   suspension: {
     isSuspended: boolean;
     suspendedAt?: Date;
     reason?: string;
   };
+  // Soft delete flag
   isDeleted?: boolean;
-=======
->>>>>>> 127737f9
   createdAt: Date;
   updatedAt: Date;
   comparePassword(candidatePassword: string): Promise<boolean>;
@@ -34,23 +33,22 @@
     firstName: { type: String, required: true },
     lastName: { type: String, required: true },
     email: { type: String, unique: true, required: true, trim: true },
-    phone: { type: String, required: false }, // Not required for Google OAuth initially
-    title: { type: String, required: false }, // Not required for Google OAuth initially
-    password: { type: String, required: false }, // Not required for Google OAuth
+    phone: { type: String, required: false },
+    title: { type: String, required: false },
+    password: { type: String, required: false },
     avatar: { type: String },
     // Google OAuth fields
-    googleId: { type: String, unique: true, sparse: true }, // sparse allows null/undefined
+    googleId: { type: String, unique: true, sparse: true },
     isGoogleUser: { type: Boolean, default: false },
     profileCompleted: { type: Boolean, default: false },
-<<<<<<< HEAD
+    // Suspension info
     suspension: {
       isSuspended: { type: Boolean, default: false },
       suspendedAt: { type: Date },
       reason: { type: String },
     },
+    // Soft delete flag
     isDeleted: { type: Boolean, default: false },
-=======
->>>>>>> 127737f9
     createdAt: { type: Date, default: Date.now },
     updatedAt: { type: Date, default: Date.now },
   },
