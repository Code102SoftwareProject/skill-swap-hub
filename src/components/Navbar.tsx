--- conflicted
+++ resolved
@@ -1,6 +1,5 @@
 'use client';
 
-<<<<<<< HEAD
 import React, { useState, useEffect, useRef } from 'react';
 import Image from 'next/image';
 import { Bell, MessageSquare, ChevronDown, Search, LogOut, User } from 'lucide-react';
@@ -125,48 +124,10 @@
         });
     }
   }, [userId]);
-=======
-import React, { useState, useRef, useEffect } from 'react';
-import Image from 'next/image';
-import Link from 'next/link';
-import { Bell, MessageSquare, ChevronDown, Search } from 'lucide-react';
-import SearchPopup from './SearchPopup';
-import { useAuth } from '@/lib/context/AuthContext';
-
-const Navbar = () => {
-  const { user, logout } = useAuth();
-  const [isSearchOpen, setIsSearchOpen] = useState(false);
-  const [isCategoriesOpen, setIsCategoriesOpen] = useState(false);
-  const [isProfileOpen, setIsProfileOpen] = useState(false);
-  
-  const categoriesRef = useRef<HTMLDivElement | null>(null);
-  const profileRef = useRef<HTMLDivElement | null>(null);
-  
-  const isLoggedIn = !!user;
-
-  // Close dropdowns when clicking outside
-  useEffect(() => {
-    function handleClickOutside(event: MouseEvent) {
-      if (categoriesRef.current && !categoriesRef.current.contains(event.target as Node)) {
-        setIsCategoriesOpen(false);
-      }
-      
-      if (profileRef.current && !profileRef.current.contains(event.target as Node)) {
-        setIsProfileOpen(false);
-      }
-    }
-
-    document.addEventListener("mousedown", handleClickOutside);
-    return () => {
-      document.removeEventListener("mousedown", handleClickOutside);
-    };
-  }, []);
->>>>>>> 95126ff6
 
   return (
     <>
       <nav className="bg-[#006699] px-4 py-3 flex items-center justify-between">
-<<<<<<< HEAD
         <div className="flex items-center">
           <div className="w-8 h-8">
             <Image
@@ -178,43 +139,6 @@
             />
           </div>
         </div>
-=======
-        {/* Left section with logo - increased logo size */}
-        <Link href="/" className="flex items-center">
-          <div className="w-10 h-10 relative -my-3"> {/* Increased size but negative margin to maintain navbar height */}
-            <Image
-              src="/logo.png"
-              alt="SkillSwap Hub"
-              width={40}
-              height={40}
-              className="text-white"
-            />
-          </div>
-        </Link>
-
-        {/* Center section with categories and search */}
-        <div className="flex flex-1 items-center justify-center gap-1 max-w-3xl">
-          <div className="relative" ref={categoriesRef}>
-            <button 
-              className="flex items-center gap-2 text-white px-3 py-2 rounded-md border border-white/20"
-              onClick={() => setIsCategoriesOpen(!isCategoriesOpen)}
-            >
-              Categories
-              <ChevronDown className="w-4 h-4" />
-            </button>
-            
-            {isCategoriesOpen && (
-              <div className="absolute left-0 mt-2 w-56 bg-white rounded-md shadow-lg py-1 z-10">
-                <button className="block w-full text-left px-4 py-2 text-sm text-gray-700 hover:bg-gray-100">Coding & Programmingt</button>
-                <button className="block w-full text-left px-4 py-2 text-sm text-gray-700 hover:bg-gray-100">Creative Arts & Entertainment</button>
-                <button className="block w-full text-left px-4 py-2 text-sm text-gray-700 hover:bg-gray-100">Home Improvement & DIY</button>
-                <button className="block w-full text-left px-4 py-2 text-sm text-gray-700 hover:bg-gray-100">Education & Tutoring</button>
-                <button className="block w-full text-left px-4 py-2 text-sm text-gray-700 hover:bg-gray-100">Culinary & Food Services</button>
-                <button className="block w-full text-left px-4 py-2 text-sm text-gray-700 hover:bg-gray-100">Lifestyle & Personal Services</button>
-              </div>
-            )}
-          </div>
->>>>>>> 95126ff6
 
           <div className="w-full max-w-xl">
             <div className="relative">
@@ -230,7 +154,6 @@
           </div>
         </div>
 
-<<<<<<< HEAD
         <div className="flex items-center gap-4">
           <button className="text-white">
             <MessageSquare className="w-6 h-6" />
@@ -249,33 +172,11 @@
                   <Image
                     src={userImage}
                     alt={userName}
-=======
-        {isLoggedIn ? (
-          // After login - User is authenticated
-          <div className="flex items-center gap-4">
-            <button className="text-white">
-              <MessageSquare className="w-6 h-6" />
-            </button>
-            <button className="text-white">
-              <Bell className="w-6 h-6" />
-            </button>
-            
-            <div className="relative" ref={profileRef}>
-              <button 
-                className="flex items-center gap-2 text-white"
-                onClick={() => setIsProfileOpen(!isProfileOpen)}
-              >
-                <div className="w-8 h-8 rounded-full overflow-hidden bg-gray-300">
-                  <Image
-                    src={user?.avatar || "/Avatar.png"}
-                    alt={`${user?.firstName || ''} ${user?.lastName || ''}`}
->>>>>>> 95126ff6
                     width={32}
                     height={32}
                     className="object-cover"
                   />
                 </div>
-<<<<<<< HEAD
                 <span className="font-medium">{userName}</span>
                 <ChevronDown className="w-4 h-4" />
               </button>
@@ -295,29 +196,10 @@
                   >
                     <LogOut className="w-4 h-4 mr-2" />
                     Logout
-=======
-                <span className="font-medium">{user?.firstName || 'User'}</span>
-                <ChevronDown className="w-4 h-4" />
-              </button>
-              
-              {isProfileOpen && (
-                <div className="absolute right-0 mt-2 w-48 bg-white rounded-md shadow-lg py-1 z-10">
-                  <Link href="/profile" className="block px-4 py-2 text-sm text-gray-700 hover:bg-gray-100">Profile</Link>
-                  <Link href="/settings" className="block px-4 py-2 text-sm text-gray-700 hover:bg-gray-100">Settings</Link>
-                  <button 
-                    onClick={() => {
-                      logout();
-                      setIsProfileOpen(false);
-                    }}
-                    className="w-full text-left px-4 py-2 text-sm text-gray-700 hover:bg-gray-100"
-                  >
-                    Sign out
->>>>>>> 95126ff6
                   </button>
                 </div>
               )}
             </div>
-<<<<<<< HEAD
           ) : (
             <button 
               className="bg-white text-[#006699] px-4 py-2 rounded-md font-medium"
@@ -327,24 +209,6 @@
             </button>
           )}
         </div>
-=======
-          </div>
-        ) : (
-          // Before login - User is not authenticated
-          <div className="flex items-center gap-3">
-            <Link href="/login">
-              <button className="bg-transparent text-white border border-white px-4 py-1.5 rounded hover:bg-white/10 transition">
-                Login
-              </button>
-            </Link>
-            <Link href="/register">
-              <button className="bg-white text-[#006699] px-4 py-1.5 rounded hover:bg-gray-100 transition">
-                Sign Up
-              </button>
-            </Link>
-          </div>
-        )}
->>>>>>> 95126ff6
       </nav>
 
       <SearchPopup 
