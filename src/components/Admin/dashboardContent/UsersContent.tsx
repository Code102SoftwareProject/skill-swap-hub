// Users page in admin dashboard
// This page displays a list of users with search and delete functionality
<<<<<<< HEAD
import React, { useEffect, useState, useMemo, useCallback } from 'react';
import { debounce } from 'lodash-es';
import { ToastContainer, toast } from 'react-toastify';
import 'react-toastify/dist/ReactToastify.css';
import { processAvatarUrl } from '@/utils/avatarUtils';
=======
import React, { useEffect, useState, useMemo, useCallback } from "react";
import { debounce } from "lodash-es";
import { ToastContainer, toast } from "react-toastify";
import "react-toastify/dist/ReactToastify.css";
>>>>>>> 127737f9

// Types
interface User {
  _id: string;
  firstName: string;
  lastName: string;
  email: string;
  phone: string;
  title: string;
  avatar?: string;
  createdAt?: string;
  updatedAt?: string;
  role?: string;
}

interface PaginationProps {
  currentPage: number;
  totalPages: number;
  onPageChange: (page: number) => void;
}

interface UserTableProps {
  users: User[];
  onDelete: (userId: string) => void;
  onSuspend: (userId: string) => void;
  loading: boolean;
}

interface UserCardProps {
  user: User;
  onDelete: (userId: string) => void;
  onSuspend: (userId: string) => void;
}

interface SearchInputProps {
  value: string;
  onChange: (value: string) => void;
  onClear: () => void;
}

interface DeleteModalProps {
  isOpen: boolean;
  onClose: () => void;
  onConfirm: () => void;
  userName?: string;
}

// Constants
const USERS_PER_PAGE = 10;
const DEBOUNCE_DELAY = 300;
const PAGE_SIZE_OPTIONS = [5, 10, 20, 50, 100];

// Helper functions
const getInitials = (firstName: string, lastName: string): string => {
  return `${firstName[0] || ""}${lastName[0] || ""}`.toUpperCase();
};

const formatPhoneNumber = (phone: string): string => {
  // Simple formatting - can be enhanced with libphonenumber-js for better formatting
  return phone.replace(/(\d{3})(\d{3})(\d{4})/, "($1) $2-$3");
};

const formatDate = (dateString?: string): string => {
  if (!dateString) return "N/A";
  return new Date(dateString).toLocaleDateString();
};

// Components
const LoadingSkeleton: React.FC<{ count?: number }> = ({
  count = USERS_PER_PAGE,
}) => (
  <div className="space-y-4">
    {[...Array(count)].map((_, i) => (
      <div
        key={i}
        className="animate-pulse flex items-center p-4 bg-white rounded-lg shadow"
      >
        <div className="w-10 h-10 bg-gray-200 rounded-full mr-4"></div>
        <div className="flex-1 space-y-2">
          <div className="h-4 bg-gray-200 rounded w-1/4"></div>
          <div className="h-4 bg-gray-200 rounded w-1/2"></div>
        </div>
        <div className="w-6 h-6 bg-gray-200 rounded-full"></div>
      </div>
    ))}
  </div>
);

const ErrorMessage: React.FC<{ message: string }> = ({ message }) => (
  <div className="py-10 text-center text-red-500">
    <span className="inline-block mr-2">❌</span> {message}
  </div>
);

const EmptyState: React.FC = () => (
  <div className="py-10 text-center text-gray-400">
    <span className="inline-block mr-2">🕵️‍♂️</span> No users found.
  </div>
);

const SearchInput: React.FC<SearchInputProps> = ({
  value,
  onChange,
  onClear,
}) => (
  <div className="relative w-full sm:w-80">
    <input
      type="text"
      placeholder="Search by name, email, or title..."
      className="w-full pl-10 pr-10 py-2 rounded-lg border border-gray-300 focus:ring-2 focus:ring-blue-500 focus:border-blue-500 text-gray-900 placeholder-gray-500 transition-all"
      onChange={(e) => onChange(e.target.value)}
      value={value}
      aria-label="Search users"
    />
    <svg
      className="absolute left-3 top-1/2 transform -translate-y-1/2 w-5 h-5 text-gray-500"
      fill="none"
      stroke="currentColor"
      viewBox="0 0 24 24"
      aria-hidden="true"
    >
      <path
        strokeLinecap="round"
        strokeLinejoin="round"
        strokeWidth={2}
        d="M21 21l-6-6m2-5a7 7 0 11-14 0 7 7 0 0114 0z"
      />
    </svg>
    {value && (
      <button
        onClick={onClear}
        className="absolute right-3 top-1/2 transform -translate-y-1/2 text-gray-500 hover:text-gray-700"
        aria-label="Clear search"
      >
        <svg
          className="w-5 h-5"
          fill="none"
          stroke="currentColor"
          viewBox="0 0 24 24"
        >
          <path
            strokeLinecap="round"
            strokeLinejoin="round"
            strokeWidth={2}
            d="M6 18L18 6M6 6l12 12"
          />
        </svg>
      </button>
    )}
  </div>
);

const Pagination: React.FC<PaginationProps> = ({
  currentPage,
  totalPages,
  onPageChange,
}) => {
  const getPageNumbers = () => {
    const pages = [];
    const maxVisiblePages = 5;
    let startPage = Math.max(1, currentPage - Math.floor(maxVisiblePages / 2));
    let endPage = Math.min(totalPages, startPage + maxVisiblePages - 1);

    if (endPage - startPage + 1 < maxVisiblePages) {
      startPage = Math.max(1, endPage - maxVisiblePages + 1);
    }

    for (let i = startPage; i <= endPage; i++) {
      pages.push(i);
    }

    return pages;
  };

  return (
    <div className="flex items-center gap-2">
      <button
        onClick={() => onPageChange(currentPage - 1)}
        disabled={currentPage === 1}
        className="px-3 py-1 rounded-full bg-gray-100 text-gray-800 hover:bg-gray-200 disabled:opacity-50 disabled:cursor-not-allowed"
        aria-label="Previous page"
      >
        Prev
      </button>

      {getPageNumbers().map((page) => (
        <button
          key={page}
          onClick={() => onPageChange(page)}
          className={`px-3 py-1 rounded-full text-sm ${
            currentPage === page
              ? "bg-blue-600 text-white"
              : "bg-gray-100 text-gray-800 hover:bg-gray-200"
          }`}
          aria-current={currentPage === page ? "page" : undefined}
        >
          {page}
        </button>
      ))}

      <button
        onClick={() => onPageChange(currentPage + 1)}
        disabled={currentPage === totalPages}
        className="px-3 py-1 rounded-full bg-gray-100 text-gray-800 hover:bg-gray-200 disabled:opacity-50 disabled:cursor-not-allowed"
        aria-label="Next page"
      >
        Next
      </button>
    </div>
  );
};

const UserAvatar: React.FC<{ user: User; size?: "sm" | "md" | "lg" }> = ({
  user,
  size = "md",
}) => {
  const sizeClasses = {
    sm: "w-8 h-8 text-sm",
    md: "w-10 h-10 text-base",
    lg: "w-12 h-12 text-lg",
  };

  const avatarSrc = processAvatarUrl(user.avatar) || '/default-avatar.png';
  return user.avatar ? (
    <img
      src={avatarSrc}
      alt={`${user.firstName} ${user.lastName}'s avatar`}
      className={`rounded-full object-cover border ${sizeClasses[size]}`}
    />
  ) : (
<<<<<<< HEAD
    <div className={`bg-gray-200 text-gray-500 flex items-center justify-center rounded-full border ${sizeClasses[size]}`}>
=======
    <div
      className={`rounded-full bg-blue-100 flex items-center justify-center text-blue-700 font-bold border ${sizeClasses[size]}`}
    >
>>>>>>> 127737f9
      {getInitials(user.firstName, user.lastName)}
    </div>
  );
};

const DeleteButton: React.FC<{ onClick: () => void; label: string }> = ({
  onClick,
  label,
}) => (
  <button
    onClick={onClick}
    className="p-2 rounded-full hover:bg-red-100 transition-colors focus:outline-none focus:ring-2 focus:ring-red-500"
    aria-label={label}
  >
    <svg
      xmlns="http://www.w3.org/2000/svg"
      fill="none"
      viewBox="0 0 24 24"
      strokeWidth={1.5}
      stroke="#ef4444"
      className="w-6 h-6"
    >
      <path
        strokeLinecap="round"
        strokeLinejoin="round"
        d="M14.74 9l-.346 9m-4.788 0L9.26 9m9.968-3.21c.342.052.682.107 1.022.166m-1.022-.165L18.16 19.673a2.25 2.25 0 01-2.244 2.077H8.084a2.25 2.25 0 01-2.244-2.077L4.772 5.79m14.456 0a48.108 48.108 0 00-3.478-.397m-12 .562c.34-.059.68-.114 1.022-.165m0 0a48.11 48.11 0 013.478-.397m7.5 0v-.916c0-1.18-.91-2.164-2.09-2.201a51.964 51.964 0 00-3.32 0c-1.18.037-2.09 1.022-2.09 2.201v.916m7.5 0a48.667 48.667 0 00-7.5 0"
      />
    </svg>
  </button>
);

<<<<<<< HEAD
// --- ENHANCED UserCard for mobile ---
const UserCard: React.FC<UserCardProps> = ({ user, onDelete }) => (
  <div className="bg-white rounded-2xl shadow-md p-4 flex flex-col sm:flex-row items-start gap-4 border border-gray-100 relative transition hover:shadow-lg focus-within:shadow-lg">
    <div className="flex-shrink-0 self-center sm:self-start mb-2 sm:mb-0">
      <UserAvatar user={user} size="lg" />
    </div>
    <div className="flex-1 w-full">
      <div className="flex flex-col sm:flex-row sm:items-center sm:justify-between gap-1">
        <h3 className="font-semibold text-gray-900 text-lg flex items-center gap-2">
          {user.firstName} {user.lastName}
          {user.role && <span className="ml-2 text-xs bg-blue-100 text-blue-800 px-2 py-1 rounded-full">{user.role}</span>}
        </h3>
        <button
          onClick={() => onDelete(user._id)}
          className="mt-2 sm:mt-0 p-2 rounded-full hover:bg-red-100 focus:outline-none focus:ring-2 focus:ring-red-500 transition-colors"
          aria-label={`Delete ${user.firstName} ${user.lastName}`}
        >
          <svg xmlns="http://www.w3.org/2000/svg" fill="none" viewBox="0 0 24 24" strokeWidth={1.5} stroke="#ef4444" className="w-6 h-6">
            <path strokeLinecap="round" strokeLinejoin="round" d="M14.74 9l-.346 9m-4.788 0L9.26 9m9.968-3.21c.342.052.682.107 1.022.166m-1.022-.165L18.16 19.673a2.25 2.25 0 01-2.244 2.077H8.084a2.25 2.25 0 01-2.244-2.077L4.772 5.79m14.456 0a48.108 48.108 0 00-3.478-.397m-12 .562c.34-.059.68-.114 1.022-.165m0 0a48.11 48.11 0 013.478-.397m7.5 0v-.916c0-1.18-.91-2.164-2.09-2.201a51.964 51.964 0 00-3.32 0c-1.18.037-2.09 1.022-2.09 2.201v.916m7.5 0a48.667 48.667 0 00-7.5 0" />
          </svg>
        </button>
      </div>
      <div className="grid grid-cols-1 sm:grid-cols-2 gap-x-4 gap-y-1 mt-2 text-sm text-gray-700">
        <div><span className="font-medium text-gray-500">Email:</span> <span className="break-all">{user.email}</span></div>
        <div><span className="font-medium text-gray-500">Phone:</span> {formatPhoneNumber(user.phone)}</div>
        <div><span className="font-medium text-gray-500">Title:</span> {user.title}</div>
        <div><span className="font-medium text-gray-500">Joined:</span> {formatDate(user.createdAt)}</div>
      </div>
    </div>
=======
const SuspendButton: React.FC<{
  onClick: () => void;
  label: string;
  isSuspended: boolean;
}> = ({ onClick, label, isSuspended }) => (
  <button
    onClick={onClick}
    className={`p-2 rounded-full transition-colors focus:outline-none focus:ring-2 ${
      isSuspended
        ? "hover:bg-green-100 focus:ring-green-500"
        : "hover:bg-yellow-100 focus:ring-yellow-500"
    }`}
    aria-label={label}
  >
    {isSuspended ? (
      <svg
        xmlns="http://www.w3.org/2000/svg"
        fill="none"
        viewBox="0 0 24 24"
        strokeWidth={1.5}
        stroke="#10b981"
        className="w-6 h-6"
      >
        <path
          strokeLinecap="round"
          strokeLinejoin="round"
          d="M9 12.75L11.25 15 15 9.75M21 12a9 9 0 11-18 0 9 9 0 0118 0z"
        />
      </svg>
    ) : (
      <svg
        xmlns="http://www.w3.org/2000/svg"
        fill="none"
        viewBox="0 0 24 24"
        strokeWidth={1.5}
        stroke="#f59e0b"
        className="w-6 h-6"
      >
        <path
          strokeLinecap="round"
          strokeLinejoin="round"
          d="M18.364 18.364A9 9 0 005.636 5.636m12.728 12.728L5.636 5.636m12.728 12.728L18.364 5.636M5.636 18.364l12.728-12.728"
        />
      </svg>
    )}
  </button>
);

const UserCard: React.FC<UserCardProps> = ({ user, onDelete, onSuspend }) => (
  <div className="bg-white rounded-lg shadow p-4 flex items-start gap-4">
    <UserAvatar user={user} size="lg" />
    <div className="flex-1">
      <h3 className="font-medium text-gray-900">
        {user.firstName} {user.lastName}
        {user.role && (
          <span className="ml-2 text-xs bg-blue-100 text-blue-800 px-2 py-1 rounded-full">
            {user.role}
          </span>
        )}
      </h3>
      <p className="text-sm text-gray-600">
        <span className="font-medium">Email:</span> {user.email}
      </p>
      <p className="text-sm text-gray-600">
        <span className="font-medium">Phone:</span>{" "}
        {formatPhoneNumber(user.phone)}
      </p>
      <p className="text-sm text-gray-600">
        <span className="font-medium">Title:</span> {user.title}
      </p>
      <p className="text-sm text-gray-500 mt-1">
        <span className="font-medium">Joined:</span>{" "}
        {formatDate(user.createdAt)}
      </p>
    </div>
    <div className="flex gap-2">
      <SuspendButton
        onClick={() => onSuspend(user._id)}
        label={`Suspend ${user.firstName} ${user.lastName}`}
        isSuspended={false}
      />
      <DeleteButton
        onClick={() => onDelete(user._id)}
        label={`Delete ${user.firstName} ${user.lastName}`}
      />
    </div>
>>>>>>> 127737f9
  </div>
);

const UserTableRow: React.FC<{
  user: User;
  onDelete: (userId: string) => void;
  onSuspend: (userId: string) => void;
}> = ({ user, onDelete, onSuspend }) => (
  <tr className="hover:bg-gray-50 transition-colors border-b last:border-b-0">
    <td className="px-6 py-3">
      <UserAvatar user={user} />
    </td>
    <td className="px-6 py-3 font-medium">
      {user.firstName} {user.lastName}
      {user.role && (
        <span className="ml-2 text-xs bg-blue-100 text-blue-800 px-2 py-1 rounded-full">
          {user.role}
        </span>
      )}
    </td>
    <td className="px-6 py-3">{user.email}</td>
    <td className="px-6 py-3">{formatPhoneNumber(user.phone)}</td>
    <td className="px-6 py-3">{user.title}</td>
    <td className="px-6 py-3">{formatDate(user.createdAt)}</td>
    <td className="px-6 py-3">
      <div className="flex gap-2">
        <SuspendButton
          onClick={() => onSuspend(user._id)}
          label={`Suspend ${user.firstName} ${user.lastName}`}
          isSuspended={false}
        />
        <DeleteButton
          onClick={() => onDelete(user._id)}
          label={`Delete ${user.firstName} ${user.lastName}`}
        />
      </div>
    </td>
  </tr>
);

<<<<<<< HEAD
// --- ENHANCED UserTable for color palette and header polish ---
const UserTable: React.FC<UserTableProps> = ({ users, onDelete, loading }) => {
=======
const UserTable: React.FC<UserTableProps> = ({
  users,
  onDelete,
  onSuspend,
  loading,
}) => {
>>>>>>> 127737f9
  if (loading) return <LoadingSkeleton />;
  if (users.length === 0) return <EmptyState />;

  return (
<<<<<<< HEAD
    <div className="overflow-x-auto w-full">
      <table className="min-w-full text-gray-900 p-12">
        <thead className="bg-gradient-to-r from-blue-50 to-blue-100 sticky top-0 z-10">
          <tr>
            <th className="px-4 py-3 text-left font-bold text-sm uppercase tracking-wider text-blue-800 border-b border-blue-200 bg-blue-50/80">Avatar</th>
            <th className="px-4 py-3 text-left font-bold text-sm uppercase tracking-wider text-blue-800 border-b border-blue-200 bg-blue-50/80">Name</th>
            <th className="px-4 py-3 text-left font-bold text-sm uppercase tracking-wider text-blue-800 border-b border-blue-200 bg-blue-50/80">Email</th>
            <th className="px-4 py-3 text-left font-bold text-sm uppercase tracking-wider text-blue-800 border-b border-blue-200 bg-blue-50/80">Phone</th>
            <th className="px-4 py-3 text-left font-bold text-sm uppercase tracking-wider text-blue-800 border-b border-blue-200 bg-blue-50/80">Title</th>
            <th className="px-4 py-3 text-left font-bold text-sm uppercase tracking-wider text-blue-800 border-b border-blue-200 bg-blue-50/80">Joined</th>
            <th className="px-4 py-3 text-left font-bold text-sm uppercase tracking-wider text-blue-800 border-b border-blue-200 bg-blue-50/80">Action</th>
          </tr>
        </thead>
        <tbody>
          {users.map((user) => (
            <UserTableRow key={user._id} user={user} onDelete={onDelete} />
          ))}
        </tbody>
      </table>
    </div>
=======
    <table className="min-w-full text-gray-900 p-12">
      <thead className="bg-gray-100 sticky top-0 z-10">
        <tr>
          <th className="px-4 py-3 text-left font-semibold text-sm uppercase tracking-wider text-gray-600">
            Avatar
          </th>
          <th className="px-4 py-3 text-left font-semibold text-sm uppercase tracking-wider text-gray-600">
            Name
          </th>
          <th className="px-4 py-3 text-left font-semibold text-sm uppercase tracking-wider text-gray-600">
            Email
          </th>
          <th className="px-4 py-3 text-left font-semibold text-sm uppercase tracking-wider text-gray-600">
            Phone
          </th>
          <th className="px-4 py-3 text-left font-semibold text-sm uppercase tracking-wider text-gray-600">
            Title
          </th>
          <th className="px-4 py-3 text-left font-semibold text-sm uppercase tracking-wider text-gray-600">
            Joined
          </th>
          <th className="px-4 py-3 text-left font-semibold text-sm uppercase tracking-wider text-gray-600">
            Actions
          </th>
        </tr>
      </thead>
      <tbody>
        {users.map((user) => (
          <UserTableRow
            key={user._id}
            user={user}
            onDelete={onDelete}
            onSuspend={onSuspend}
          />
        ))}
      </tbody>
    </table>
>>>>>>> 127737f9
  );
};

const DeleteModal: React.FC<DeleteModalProps> = ({
  isOpen,
  onClose,
  onConfirm,
  userName,
}) => {
  if (!isOpen) return null;

  return (
    <div className="fixed inset-0 bg-black bg-opacity-50 flex items-center justify-center z-50">
      <div className="bg-white rounded-lg p-6 max-w-md w-full mx-4">
        <h3 className="text-lg font-semibold text-gray-900 mb-4">
          Confirm Deletion
        </h3>
        <p className="text-gray-600 mb-6">
          Are you sure you want to delete{" "}
          {userName ? `user ${userName}` : "this user"}? This action cannot be
          undone.
        </p>
        <div className="flex justify-end gap-4">
          <button
            onClick={onClose}
            className="px-4 py-2 rounded-lg bg-gray-200 text-gray-800 hover:bg-gray-300 transition-colors"
            aria-label="Cancel deletion"
          >
            Cancel
          </button>
          <button
            onClick={onConfirm}
            className="px-4 py-2 rounded-lg bg-red-600 text-white hover:bg-red-700 transition-colors"
            aria-label="Confirm deletion"
          >
            Delete
          </button>
        </div>
      </div>
    </div>
  );
};

const SORT_FIELDS = [
  { value: 'createdAt', label: 'Created At' },
  { value: 'firstName', label: 'First Name' },
  { value: 'lastName', label: 'Last Name' },
  { value: 'email', label: 'Email' },
  { value: 'title', label: 'Title' },
  { value: 'role', label: 'Role' },
];
const SORT_ORDERS = [
  { value: 'asc', label: 'Ascending' },
  { value: 'desc', label: 'Descending' },
];

const UsersContent: React.FC = () => {
  const [users, setUsers] = useState<User[]>([]);
  const [loading, setLoading] = useState(true);
  const [error, setError] = useState<string | null>(null);
  const [search, setSearch] = useState("");
  const [page, setPage] = useState(1);
  const [showModal, setShowModal] = useState(false);
  const [userToDelete, setUserToDelete] = useState<User | null>(null);
  const [pagination, setPagination] = useState({
    page: 1,
    limit: USERS_PER_PAGE,
    total: 0,
    totalPages: 1,
    hasNextPage: false,
    hasPrevPage: false,
  });
  const [sortBy, setSortBy] = useState('createdAt');
  const [sortOrder, setSortOrder] = useState('desc');
  const [pageSize, setPageSize] = useState(10);

  // Fetch users from API with pagination, search, sorting, and page size
  const fetchUsers = useCallback(async (pageNum = 1, searchTerm = '', sortField = sortBy, sortDir = sortOrder, limit = pageSize) => {
    setLoading(true);
    setError(null);
    try {
      const params = new URLSearchParams({
        page: pageNum.toString(),
        limit: limit.toString(),
        sortBy: sortField,
        sortOrder: sortDir,
      });
      if (searchTerm) params.append('search', searchTerm);
      const res = await fetch(`/api/User-managment?${params.toString()}`);
      if (!res.ok) throw new Error('Failed to fetch users');
      const data = await res.json();
      setUsers(data.users);
      setPagination(data.pagination);
      setSortBy(data.pagination.sortBy || sortBy);
      setSortOrder(data.pagination.sortOrder || sortOrder);
    } catch (err) {
      const error = err as Error;
      setError(error.message);
      toast.error(error.message, { position: 'top-right' });
    } finally {
      setLoading(false);
    }
  }, [sortBy, sortOrder, pageSize]);

  // Initial and paginated fetch
  useEffect(() => {
<<<<<<< HEAD
    fetchUsers(page, search, sortBy, sortOrder, pageSize);
  }, [page, search, sortBy, sortOrder, pageSize, fetchUsers]);
=======
    const fetchUsers = async () => {
      setLoading(true);
      setError(null);
      try {
        const res = await fetch("/api/User-managment");
        if (!res.ok) throw new Error("Failed to fetch users");
        const response = await res.json();
        // The API returns an object with data property containing the users array
        setUsers(response.data || []);
      } catch (err) {
        const error = err as Error;
        setError(error.message);
        toast.error(error.message, { position: "top-right" });
      } finally {
        setLoading(false);
      }
    };

    fetchUsers();
  }, []);
>>>>>>> 127737f9

  // Handle delete user
  const handleDelete = async () => {
    if (!userToDelete) return;
<<<<<<< HEAD
    try {
      const res = await fetch(`/api/User-managment?userId=${userToDelete._id}`, {
        method: 'DELETE',
      });
      if (!res.ok) throw new Error('Failed to delete user');
      // Refetch current page after delete
      fetchUsers(page, search);
      toast.success(`User ${userToDelete.firstName} ${userToDelete.lastName} was soft deleted (hidden from list)`, { 
        position: 'top-right' 
      });
=======

    try {
      const res = await fetch(
        `/api/User-managment?userId=${userToDelete._id}`,
        {
          method: "DELETE",
        }
      );

      if (!res.ok) throw new Error("Failed to delete user");

      setUsers((prev) => prev.filter((u) => u._id !== userToDelete._id));
      toast.success(
        `User ${userToDelete.firstName} ${userToDelete.lastName} deleted successfully`,
        {
          position: "top-right",
        }
      );
>>>>>>> 127737f9
    } catch (err) {
      const error = err as Error;
      toast.error(error.message, { position: "top-right" });
    } finally {
      setShowModal(false);
      setUserToDelete(null);
    }
  };

  // Handle suspend user
  const handleSuspend = async (userId: string) => {
    const user = users.find((u) => u._id === userId);
    if (!user) return;

    // Show confirmation dialog for suspension
    const suspensionReason = prompt(
      `Are you sure you want to suspend ${user.firstName} ${user.lastName}?\n\nPlease provide a reason for suspension:`,
      "Policy violation"
    );

    if (!suspensionReason) return; // User cancelled

    try {
      const res = await fetch(`/api/User-managment?userId=${userId}`, {
        method: "PATCH",
        headers: {
          "Content-Type": "application/json",
        },
        body: JSON.stringify({
          suspended: true,
          suspensionReason,
        }),
      });

      if (!res.ok) throw new Error("Failed to suspend user");

      // Remove user from the current users list since they're moved to suspended users table
      setUsers((prev) => prev.filter((u) => u._id !== userId));

      toast.success(
        `User ${user.firstName} ${user.lastName} suspended successfully`,
        {
          position: "top-right",
        }
      );
    } catch (err) {
      const error = err as Error;
      toast.error(error.message, { position: "top-right" });
    }
  };

  // Debounced search
  const debouncedSearchHandler = useMemo(
<<<<<<< HEAD
    () => debounce((value: string) => {
      setPage(1);
      setSearch(value);
    }, DEBOUNCE_DELAY),
=======
    () =>
      debounce((value: string) => {
        setSearch(value);
        setPage(1); // Reset to first page on search
      }, DEBOUNCE_DELAY),
>>>>>>> 127737f9
    []
  );

  const handleSearchChange = useCallback(
    (value: string) => {
      debouncedSearchHandler(value);
    },
    [debouncedSearchHandler]
  );

  const clearSearch = useCallback(() => {
    setSearch("");
    setPage(1);
    debouncedSearchHandler.cancel();
  }, [debouncedSearchHandler]);

<<<<<<< HEAD
=======
  // Filter and paginate users
  const filteredUsers = useMemo(() => {
    // Ensure users is always an array
    if (!Array.isArray(users)) {
      console.warn("Users is not an array:", users);
      return [];
    }

    const searchTerm = search.toLowerCase();
    return users.filter(
      (user) =>
        user.firstName.toLowerCase().includes(searchTerm) ||
        user.lastName.toLowerCase().includes(searchTerm) ||
        user.email.toLowerCase().includes(searchTerm) ||
        user.title.toLowerCase().includes(searchTerm) ||
        (user.role && user.role.toLowerCase().includes(searchTerm))
    );
  }, [users, search]);

  const totalPages = Math.ceil(filteredUsers.length / USERS_PER_PAGE) || 1;
  const paginatedUsers = useMemo(() => {
    return filteredUsers.slice(
      (page - 1) * USERS_PER_PAGE,
      page * USERS_PER_PAGE
    );
  }, [filteredUsers, page]);

  // Reset page if it's out of bounds after filtering
  useEffect(() => {
    if (page > totalPages) setPage(1);
  }, [totalPages, page]);

>>>>>>> 127737f9
  // Clean up debounce on unmount
  useEffect(() => {
    return () => {
      debouncedSearchHandler.cancel();
    };
  }, [debouncedSearchHandler]);

  const handleDeleteClick = useCallback(
    (userId: string) => {
      const user = users.find((u) => u._id === userId);
      if (user) {
        setUserToDelete(user);
        setShowModal(true);
      }
    },
    [users]
  );

  // Sorting controls handlers
  const handleSortByChange = (e: React.ChangeEvent<HTMLSelectElement>) => {
    setSortBy(e.target.value);
    setPage(1);
  };
  const handleSortOrderChange = (e: React.ChangeEvent<HTMLSelectElement>) => {
    setSortOrder(e.target.value);
    setPage(1);
  };

  // Page size selector handler
  const handlePageSizeChange = (e: React.ChangeEvent<HTMLSelectElement>) => {
    setPageSize(Number(e.target.value));
    setPage(1);
  };

  return (
    <div className="p-2 sm:p-6 max-w-7xl mx-auto bg-gray-50 min-h-screen mt-7">
      <ToastContainer />
<<<<<<< HEAD
=======

>>>>>>> 127737f9
      {/* Header */}
      <div className="flex flex-col sm:flex-row sm:items-center sm:justify-between mb-8 gap-4">
        <div>
          <h2 className="text-2xl font-semibold text-[#026aa1]">
            User Management
          </h2>
          <p className="text-sm text-gray-500 mt-1">
<<<<<<< HEAD
            {pagination.total} {pagination.total === 1 ? 'user' : 'users'} found
=======
            {filteredUsers.length}{" "}
            {filteredUsers.length === 1 ? "user" : "users"} found
>>>>>>> 127737f9
          </p>
        </div>
        <SearchInput
          value={search}
          onChange={handleSearchChange}
          onClear={clearSearch}
        />
      </div>
      {/* Sorting Controls */}
      <div className="mb-4 p-4">
        <div className="flex flex-col sm:flex-row gap-3 sm:gap-6 items-stretch sm:items-center bg-white/80 rounded-xl shadow-sm px-4 py-3 border border-gray-200">
          <label className="flex items-center gap-2 text-sm font-medium text-gray-700">
            <span className="sr-only">Sort by</span>
            <span className="inline-flex items-center gap-1">
              <svg className="w-4 h-4 text-blue-500" fill="none" stroke="currentColor" strokeWidth="2" viewBox="0 0 24 24"><path strokeLinecap="round" strokeLinejoin="round" d="M3 7h18M3 12h12M3 17h6" /></svg>
              Sort by:
            </span>
            <select
              className="border border-gray-300 rounded-lg px-2 py-1 focus:ring-2 focus:ring-blue-200 focus:border-blue-400 transition text-gray-900 bg-white hover:border-blue-400"
              value={sortBy}
              onChange={handleSortByChange}
            >
              {SORT_FIELDS.map((field) => (
                <option key={field.value} value={field.value}>{field.label}</option>
              ))}
            </select>
          </label>
          <label className="flex items-center gap-2 text-sm font-medium text-gray-700">
            <span className="sr-only">Sort order</span>
            <span className="inline-flex items-center gap-1">
              {sortOrder === 'asc' ? (
                <svg className="w-4 h-4 text-blue-500" fill="none" stroke="currentColor" strokeWidth="2" viewBox="0 0 24 24"><path strokeLinecap="round" strokeLinejoin="round" d="M5 15l7-7 7 7" /></svg>
              ) : (
                <svg className="w-4 h-4 text-blue-500" fill="none" stroke="currentColor" strokeWidth="2" viewBox="0 0 24 24"><path strokeLinecap="round" strokeLinejoin="round" d="M19 9l-7 7-7-7" /></svg>
              )}
              Order:
            </span>
            <select
              className={`border border-gray-300 rounded-lg px-2 py-1 focus:ring-2 focus:ring-blue-200 focus:border-blue-400 transition text-gray-900 bg-white hover:border-blue-400 ${sortOrder === 'asc' ? 'font-semibold text-blue-700' : 'font-semibold text-blue-700'}`}
              value={sortOrder}
              onChange={handleSortOrderChange}
            >
              {SORT_ORDERS.map((order) => (
                <option key={order.value} value={order.value}>{order.label}</option>
              ))}
            </select>
          </label>
          <label className="flex items-center gap-2 text-sm font-medium text-gray-700">
            <span className="inline-flex items-center gap-1">
              <svg className="w-4 h-4 text-blue-500" fill="none" stroke="currentColor" strokeWidth="2" viewBox="0 0 24 24"><circle cx="12" cy="12" r="10" stroke="currentColor" strokeWidth="2" fill="none" /><path d="M8 12h8M12 8v8" stroke="currentColor" strokeWidth="2" strokeLinecap="round" /></svg>
              Page size:
            </span>
            <select
              className="border border-gray-300 rounded-lg px-2 py-1 focus:ring-2 focus:ring-blue-200 focus:border-blue-400 transition text-gray-900 bg-white hover:border-blue-400"
              value={pageSize}
              onChange={handlePageSizeChange}
            >
              {PAGE_SIZE_OPTIONS.map((size) => (
                <option key={size} value={size}>{size} / page</option>
              ))}
            </select>
          </label>
        </div>
      </div>
      {/* Content */}
      <div className="bg-white shadow-lg rounded-xl overflow-hidden">
        {/* Desktop: Table */}
        <div className="hidden md:block">
          {error ? (
            <ErrorMessage message={error} />
          ) : (
<<<<<<< HEAD
            <UserTable 
              users={users} 
              onDelete={handleDeleteClick} 
              loading={loading} 
=======
            <UserTable
              users={paginatedUsers}
              onDelete={handleDeleteClick}
              onSuspend={handleSuspend}
              loading={loading}
>>>>>>> 127737f9
            />
          )}
        </div>
        {/* Mobile: Cards */}
        <div className="md:hidden flex flex-col gap-4 p-2 sm:p-4">
          {loading ? (
            <LoadingSkeleton count={5} />
          ) : error ? (
            <ErrorMessage message={error} />
          ) : users.length === 0 ? (
            <EmptyState />
          ) : (
<<<<<<< HEAD
            users.map((user) => (
              <UserCard 
                key={user._id} 
                user={user} 
                onDelete={handleDeleteClick} 
=======
            paginatedUsers.map((user) => (
              <UserCard
                key={user._id}
                user={user}
                onDelete={handleDeleteClick}
                onSuspend={handleSuspend}
>>>>>>> 127737f9
              />
            ))
          )}
        </div>
      </div>
      {/* Pagination */}
      {pagination.totalPages > 1 && (
        <div className="flex justify-center items-center gap-4 mt-8">
<<<<<<< HEAD
          <Pagination 
            currentPage={pagination.page} 
            totalPages={pagination.totalPages} 
            onPageChange={setPage} 
=======
          <Pagination
            currentPage={page}
            totalPages={totalPages}
            onPageChange={setPage}
>>>>>>> 127737f9
          />
        </div>
      )}
      {/* Delete Confirmation Modal */}
      <DeleteModal
        isOpen={showModal}
        onClose={() => setShowModal(false)}
        onConfirm={handleDelete}
        userName={
          userToDelete
            ? `${userToDelete.firstName} ${userToDelete.lastName}`
            : undefined
        }
      />
    </div>
  );
};

export default UsersContent;<|MERGE_RESOLUTION|>--- conflicted
+++ resolved
@@ -1,17 +1,8 @@
-// Users page in admin dashboard
-// This page displays a list of users with search and delete functionality
-<<<<<<< HEAD
 import React, { useEffect, useState, useMemo, useCallback } from 'react';
 import { debounce } from 'lodash-es';
 import { ToastContainer, toast } from 'react-toastify';
 import 'react-toastify/dist/ReactToastify.css';
 import { processAvatarUrl } from '@/utils/avatarUtils';
-=======
-import React, { useEffect, useState, useMemo, useCallback } from "react";
-import { debounce } from "lodash-es";
-import { ToastContainer, toast } from "react-toastify";
-import "react-toastify/dist/ReactToastify.css";
->>>>>>> 127737f9
 
 // Types
 interface User {
@@ -25,6 +16,11 @@
   createdAt?: string;
   updatedAt?: string;
   role?: string;
+  suspension?: {
+    isSuspended: boolean;
+    suspendedAt?: string;
+    reason?: string;
+  };
 }
 
 interface PaginationProps {
@@ -38,6 +34,9 @@
   onDelete: (userId: string) => void;
   onSuspend: (userId: string) => void;
   loading: boolean;
+  sortBy: string;
+  sortOrder: string;
+  onSort: (field: string) => void;
 }
 
 interface UserCardProps {
@@ -59,36 +58,40 @@
   userName?: string;
 }
 
-// Constants
-const USERS_PER_PAGE = 10;
 const DEBOUNCE_DELAY = 300;
 const PAGE_SIZE_OPTIONS = [5, 10, 20, 50, 100];
+const SORT_FIELDS = [
+  { value: 'createdAt', label: 'Created At' },
+  { value: 'firstName', label: 'First Name' },
+  { value: 'lastName', label: 'Last Name' },
+  { value: 'email', label: 'Email' },
+  { value: 'title', label: 'Title' },
+  { value: 'role', label: 'Role' },
+];
+const SORT_ORDERS = [
+  { value: 'asc', label: 'Ascending' },
+  { value: 'desc', label: 'Descending' },
+];
 
 // Helper functions
 const getInitials = (firstName: string, lastName: string): string => {
-  return `${firstName[0] || ""}${lastName[0] || ""}`.toUpperCase();
+  return `${firstName[0] || ''}${lastName[0] || ''}`.toUpperCase();
 };
 
 const formatPhoneNumber = (phone: string): string => {
-  // Simple formatting - can be enhanced with libphonenumber-js for better formatting
-  return phone.replace(/(\d{3})(\d{3})(\d{4})/, "($1) $2-$3");
+  return phone.replace(/(\d{3})(\d{3})(\d{4})/, '($1) $2-$3');
 };
 
 const formatDate = (dateString?: string): string => {
-  if (!dateString) return "N/A";
+  if (!dateString) return 'N/A';
   return new Date(dateString).toLocaleDateString();
 };
 
 // Components
-const LoadingSkeleton: React.FC<{ count?: number }> = ({
-  count = USERS_PER_PAGE,
-}) => (
+const LoadingSkeleton: React.FC<{ count?: number }> = ({ count = 10 }) => (
   <div className="space-y-4">
     {[...Array(count)].map((_, i) => (
-      <div
-        key={i}
-        className="animate-pulse flex items-center p-4 bg-white rounded-lg shadow"
-      >
+      <div key={i} className="animate-pulse flex items-center p-4 bg-white rounded-lg shadow">
         <div className="w-10 h-10 bg-gray-200 rounded-full mr-4"></div>
         <div className="flex-1 space-y-2">
           <div className="h-4 bg-gray-200 rounded w-1/4"></div>
@@ -112,11 +115,7 @@
   </div>
 );
 
-const SearchInput: React.FC<SearchInputProps> = ({
-  value,
-  onChange,
-  onClear,
-}) => (
+const SearchInput: React.FC<SearchInputProps> = ({ value, onChange, onClear }) => (
   <div className="relative w-full sm:w-80">
     <input
       type="text"
@@ -133,12 +132,7 @@
       viewBox="0 0 24 24"
       aria-hidden="true"
     >
-      <path
-        strokeLinecap="round"
-        strokeLinejoin="round"
-        strokeWidth={2}
-        d="M21 21l-6-6m2-5a7 7 0 11-14 0 7 7 0 0114 0z"
-      />
+      <path strokeLinecap="round" strokeLinejoin="round" strokeWidth={2} d="M21 21l-6-6m2-5a7 7 0 11-14 0 7 7 0 0114 0z" />
     </svg>
     {value && (
       <button
@@ -146,46 +140,28 @@
         className="absolute right-3 top-1/2 transform -translate-y-1/2 text-gray-500 hover:text-gray-700"
         aria-label="Clear search"
       >
-        <svg
-          className="w-5 h-5"
-          fill="none"
-          stroke="currentColor"
-          viewBox="0 0 24 24"
-        >
-          <path
-            strokeLinecap="round"
-            strokeLinejoin="round"
-            strokeWidth={2}
-            d="M6 18L18 6M6 6l12 12"
-          />
+        <svg className="w-5 h-5" fill="none" stroke="currentColor" viewBox="0 0 24 24">
+          <path strokeLinecap="round" strokeLinejoin="round" strokeWidth={2} d="M6 18L18 6M6 6l12 12" />
         </svg>
       </button>
     )}
   </div>
 );
 
-const Pagination: React.FC<PaginationProps> = ({
-  currentPage,
-  totalPages,
-  onPageChange,
-}) => {
+const Pagination: React.FC<PaginationProps> = ({ currentPage, totalPages, onPageChange }) => {
   const getPageNumbers = () => {
     const pages = [];
     const maxVisiblePages = 5;
     let startPage = Math.max(1, currentPage - Math.floor(maxVisiblePages / 2));
     let endPage = Math.min(totalPages, startPage + maxVisiblePages - 1);
-
     if (endPage - startPage + 1 < maxVisiblePages) {
       startPage = Math.max(1, endPage - maxVisiblePages + 1);
     }
-
     for (let i = startPage; i <= endPage; i++) {
       pages.push(i);
     }
-
     return pages;
   };
-
   return (
     <div className="flex items-center gap-2">
       <button
@@ -196,22 +172,20 @@
       >
         Prev
       </button>
-
       {getPageNumbers().map((page) => (
         <button
           key={page}
           onClick={() => onPageChange(page)}
           className={`px-3 py-1 rounded-full text-sm ${
             currentPage === page
-              ? "bg-blue-600 text-white"
-              : "bg-gray-100 text-gray-800 hover:bg-gray-200"
+              ? 'bg-blue-600 text-white'
+              : 'bg-gray-100 text-gray-800 hover:bg-gray-200'
           }`}
-          aria-current={currentPage === page ? "page" : undefined}
+          aria-current={currentPage === page ? 'page' : undefined}
         >
           {page}
         </button>
       ))}
-
       <button
         onClick={() => onPageChange(currentPage + 1)}
         disabled={currentPage === totalPages}
@@ -224,16 +198,12 @@
   );
 };
 
-const UserAvatar: React.FC<{ user: User; size?: "sm" | "md" | "lg" }> = ({
-  user,
-  size = "md",
-}) => {
+const UserAvatar: React.FC<{ user: User; size?: 'sm' | 'md' | 'lg' }> = ({ user, size = 'md' }) => {
   const sizeClasses = {
-    sm: "w-8 h-8 text-sm",
-    md: "w-10 h-10 text-base",
-    lg: "w-12 h-12 text-lg",
-  };
-
+    sm: 'w-8 h-8 text-sm',
+    md: 'w-10 h-10 text-base',
+    lg: 'w-12 h-12 text-lg',
+  };
   const avatarSrc = processAvatarUrl(user.avatar) || '/default-avatar.png';
   return user.avatar ? (
     <img
@@ -242,22 +212,13 @@
       className={`rounded-full object-cover border ${sizeClasses[size]}`}
     />
   ) : (
-<<<<<<< HEAD
-    <div className={`bg-gray-200 text-gray-500 flex items-center justify-center rounded-full border ${sizeClasses[size]}`}>
-=======
-    <div
-      className={`rounded-full bg-blue-100 flex items-center justify-center text-blue-700 font-bold border ${sizeClasses[size]}`}
-    >
->>>>>>> 127737f9
+    <div className={`rounded-full bg-blue-100 flex items-center justify-center text-blue-700 font-bold border ${sizeClasses[size]}`}>
       {getInitials(user.firstName, user.lastName)}
     </div>
   );
 };
 
-const DeleteButton: React.FC<{ onClick: () => void; label: string }> = ({
-  onClick,
-  label,
-}) => (
+const DeleteButton: React.FC<{ onClick: () => void; label: string }> = ({ onClick, label }) => (
   <button
     onClick={onClick}
     className="p-2 rounded-full hover:bg-red-100 transition-colors focus:outline-none focus:ring-2 focus:ring-red-500"
@@ -280,48 +241,13 @@
   </button>
 );
 
-<<<<<<< HEAD
-// --- ENHANCED UserCard for mobile ---
-const UserCard: React.FC<UserCardProps> = ({ user, onDelete }) => (
-  <div className="bg-white rounded-2xl shadow-md p-4 flex flex-col sm:flex-row items-start gap-4 border border-gray-100 relative transition hover:shadow-lg focus-within:shadow-lg">
-    <div className="flex-shrink-0 self-center sm:self-start mb-2 sm:mb-0">
-      <UserAvatar user={user} size="lg" />
-    </div>
-    <div className="flex-1 w-full">
-      <div className="flex flex-col sm:flex-row sm:items-center sm:justify-between gap-1">
-        <h3 className="font-semibold text-gray-900 text-lg flex items-center gap-2">
-          {user.firstName} {user.lastName}
-          {user.role && <span className="ml-2 text-xs bg-blue-100 text-blue-800 px-2 py-1 rounded-full">{user.role}</span>}
-        </h3>
-        <button
-          onClick={() => onDelete(user._id)}
-          className="mt-2 sm:mt-0 p-2 rounded-full hover:bg-red-100 focus:outline-none focus:ring-2 focus:ring-red-500 transition-colors"
-          aria-label={`Delete ${user.firstName} ${user.lastName}`}
-        >
-          <svg xmlns="http://www.w3.org/2000/svg" fill="none" viewBox="0 0 24 24" strokeWidth={1.5} stroke="#ef4444" className="w-6 h-6">
-            <path strokeLinecap="round" strokeLinejoin="round" d="M14.74 9l-.346 9m-4.788 0L9.26 9m9.968-3.21c.342.052.682.107 1.022.166m-1.022-.165L18.16 19.673a2.25 2.25 0 01-2.244 2.077H8.084a2.25 2.25 0 01-2.244-2.077L4.772 5.79m14.456 0a48.108 48.108 0 00-3.478-.397m-12 .562c.34-.059.68-.114 1.022-.165m0 0a48.11 48.11 0 013.478-.397m7.5 0v-.916c0-1.18-.91-2.164-2.09-2.201a51.964 51.964 0 00-3.32 0c-1.18.037-2.09 1.022-2.09 2.201v.916m7.5 0a48.667 48.667 0 00-7.5 0" />
-          </svg>
-        </button>
-      </div>
-      <div className="grid grid-cols-1 sm:grid-cols-2 gap-x-4 gap-y-1 mt-2 text-sm text-gray-700">
-        <div><span className="font-medium text-gray-500">Email:</span> <span className="break-all">{user.email}</span></div>
-        <div><span className="font-medium text-gray-500">Phone:</span> {formatPhoneNumber(user.phone)}</div>
-        <div><span className="font-medium text-gray-500">Title:</span> {user.title}</div>
-        <div><span className="font-medium text-gray-500">Joined:</span> {formatDate(user.createdAt)}</div>
-      </div>
-    </div>
-=======
-const SuspendButton: React.FC<{
-  onClick: () => void;
-  label: string;
-  isSuspended: boolean;
-}> = ({ onClick, label, isSuspended }) => (
+const SuspendButton: React.FC<{ onClick: () => void; label: string; isSuspended: boolean }> = ({ onClick, label, isSuspended }) => (
   <button
     onClick={onClick}
     className={`p-2 rounded-full transition-colors focus:outline-none focus:ring-2 ${
       isSuspended
-        ? "hover:bg-green-100 focus:ring-green-500"
-        : "hover:bg-yellow-100 focus:ring-yellow-500"
+        ? 'hover:bg-green-100 focus:ring-green-500'
+        : 'hover:bg-yellow-100 focus:ring-yellow-500'
     }`}
     aria-label={label}
   >
@@ -360,44 +286,39 @@
 );
 
 const UserCard: React.FC<UserCardProps> = ({ user, onDelete, onSuspend }) => (
-  <div className="bg-white rounded-lg shadow p-4 flex items-start gap-4">
-    <UserAvatar user={user} size="lg" />
-    <div className="flex-1">
-      <h3 className="font-medium text-gray-900">
-        {user.firstName} {user.lastName}
-        {user.role && (
-          <span className="ml-2 text-xs bg-blue-100 text-blue-800 px-2 py-1 rounded-full">
-            {user.role}
-          </span>
-        )}
-      </h3>
-      <p className="text-sm text-gray-600">
-        <span className="font-medium">Email:</span> {user.email}
-      </p>
-      <p className="text-sm text-gray-600">
-        <span className="font-medium">Phone:</span>{" "}
-        {formatPhoneNumber(user.phone)}
-      </p>
-      <p className="text-sm text-gray-600">
-        <span className="font-medium">Title:</span> {user.title}
-      </p>
-      <p className="text-sm text-gray-500 mt-1">
-        <span className="font-medium">Joined:</span>{" "}
-        {formatDate(user.createdAt)}
-      </p>
+  <div className="bg-white rounded-2xl shadow-md p-4 flex flex-col sm:flex-row items-start gap-4 border border-gray-100 relative transition hover:shadow-lg focus-within:shadow-lg">
+    <div className="flex-shrink-0 self-center sm:self-start mb-2 sm:mb-0">
+      <UserAvatar user={user} size="lg" />
     </div>
-    <div className="flex gap-2">
-      <SuspendButton
-        onClick={() => onSuspend(user._id)}
-        label={`Suspend ${user.firstName} ${user.lastName}`}
-        isSuspended={false}
-      />
-      <DeleteButton
-        onClick={() => onDelete(user._id)}
-        label={`Delete ${user.firstName} ${user.lastName}`}
-      />
+    <div className="flex-1 w-full">
+      <div className="flex flex-col sm:flex-row sm:items-center sm:justify-between gap-1">
+        <h3 className="font-semibold text-gray-900 text-lg flex items-center gap-2">
+          {user.firstName} {user.lastName}
+        </h3>
+        <div className="flex gap-2 mt-2 sm:mt-0">
+          <SuspendButton
+            onClick={() => onSuspend(user._id)}
+            label={`Suspend ${user.firstName} ${user.lastName}`}
+            isSuspended={user.suspension?.isSuspended || false}
+          />
+          <DeleteButton
+            onClick={() => onDelete(user._id)}
+            label={`Delete ${user.firstName} ${user.lastName}`}
+          />
+        </div>
+      </div>
+      <div className="grid grid-cols-1 sm:grid-cols-2 gap-x-4 gap-y-1 mt-2 text-sm text-gray-700">
+        <div><span className="font-medium text-gray-500">Email:</span> <span className="break-all">{user.email}</span></div>
+        <div><span className="font-medium text-gray-500">Phone:</span> {formatPhoneNumber(user.phone)}</div>
+        <div><span className="font-medium text-gray-500">Title:</span> {user.title}</div>
+        <div><span className="font-medium text-gray-500">Joined:</span> {formatDate(user.createdAt)}</div>
+      </div>
+      {user.suspension?.isSuspended && (
+        <div className="mt-2 text-xs text-yellow-700 bg-yellow-100 rounded px-2 py-1 inline-block">
+          Suspended: {user.suspension.reason || 'No reason provided'}
+        </div>
+      )}
     </div>
->>>>>>> 127737f9
   </div>
 );
 
@@ -407,27 +328,22 @@
   onSuspend: (userId: string) => void;
 }> = ({ user, onDelete, onSuspend }) => (
   <tr className="hover:bg-gray-50 transition-colors border-b last:border-b-0">
-    <td className="px-6 py-3">
+    <td className="px-4 py-3 w-20 align-middle">
       <UserAvatar user={user} />
     </td>
-    <td className="px-6 py-3 font-medium">
+    <td className="px-6 py-3 min-w-[140px] font-medium align-middle">
       {user.firstName} {user.lastName}
-      {user.role && (
-        <span className="ml-2 text-xs bg-blue-100 text-blue-800 px-2 py-1 rounded-full">
-          {user.role}
-        </span>
-      )}
     </td>
-    <td className="px-6 py-3">{user.email}</td>
-    <td className="px-6 py-3">{formatPhoneNumber(user.phone)}</td>
-    <td className="px-6 py-3">{user.title}</td>
-    <td className="px-6 py-3">{formatDate(user.createdAt)}</td>
-    <td className="px-6 py-3">
-      <div className="flex gap-2">
+    <td className="px-6 py-3 min-w-[200px] align-middle">{user.email}</td>
+    <td className="px-6 py-3 min-w-[130px] align-middle">{formatPhoneNumber(user.phone)}</td>
+    <td className="px-6 py-3 min-w-[120px] align-middle">{user.title}</td>
+    <td className="px-6 py-3 min-w-[110px] align-middle">{formatDate(user.createdAt)}</td>
+    <td className="px-6 py-3 w-32 align-middle text-center">
+      <div className="flex gap-2 justify-center">
         <SuspendButton
           onClick={() => onSuspend(user._id)}
           label={`Suspend ${user.firstName} ${user.lastName}`}
-          isSuspended={false}
+          isSuspended={user.suspension?.isSuspended || false}
         />
         <DeleteButton
           onClick={() => onDelete(user._id)}
@@ -438,92 +354,35 @@
   </tr>
 );
 
-<<<<<<< HEAD
-// --- ENHANCED UserTable for color palette and header polish ---
-const UserTable: React.FC<UserTableProps> = ({ users, onDelete, loading }) => {
-=======
-const UserTable: React.FC<UserTableProps> = ({
-  users,
-  onDelete,
-  onSuspend,
-  loading,
-}) => {
->>>>>>> 127737f9
+const UserTable: React.FC<UserTableProps> = ({ users, onDelete, onSuspend, loading }) => {
   if (loading) return <LoadingSkeleton />;
   if (users.length === 0) return <EmptyState />;
-
   return (
-<<<<<<< HEAD
     <div className="overflow-x-auto w-full">
       <table className="min-w-full text-gray-900 p-12">
         <thead className="bg-gradient-to-r from-blue-50 to-blue-100 sticky top-0 z-10">
           <tr>
-            <th className="px-4 py-3 text-left font-bold text-sm uppercase tracking-wider text-blue-800 border-b border-blue-200 bg-blue-50/80">Avatar</th>
-            <th className="px-4 py-3 text-left font-bold text-sm uppercase tracking-wider text-blue-800 border-b border-blue-200 bg-blue-50/80">Name</th>
-            <th className="px-4 py-3 text-left font-bold text-sm uppercase tracking-wider text-blue-800 border-b border-blue-200 bg-blue-50/80">Email</th>
-            <th className="px-4 py-3 text-left font-bold text-sm uppercase tracking-wider text-blue-800 border-b border-blue-200 bg-blue-50/80">Phone</th>
-            <th className="px-4 py-3 text-left font-bold text-sm uppercase tracking-wider text-blue-800 border-b border-blue-200 bg-blue-50/80">Title</th>
-            <th className="px-4 py-3 text-left font-bold text-sm uppercase tracking-wider text-blue-800 border-b border-blue-200 bg-blue-50/80">Joined</th>
-            <th className="px-4 py-3 text-left font-bold text-sm uppercase tracking-wider text-blue-800 border-b border-blue-200 bg-blue-50/80">Action</th>
+            <th className="px-4 py-3 w-20 text-left font-bold text-sm uppercase tracking-wider text-blue-800 border-b border-blue-200 bg-blue-50/80 align-middle">Avatar</th>
+            <th className="px-6 py-3 min-w-[140px] text-left font-bold text-sm uppercase tracking-wider text-blue-800 border-b border-blue-200 bg-blue-50/80 align-middle">Name</th>
+            <th className="px-6 py-3 min-w-[200px] text-left font-bold text-sm uppercase tracking-wider text-blue-800 border-b border-blue-200 bg-blue-50/80 align-middle">Email</th>
+            <th className="px-6 py-3 min-w-[130px] text-left font-bold text-sm uppercase tracking-wider text-blue-800 border-b border-blue-200 bg-blue-50/80 align-middle">Phone</th>
+            <th className="px-6 py-3 min-w-[120px] text-left font-bold text-sm uppercase tracking-wider text-blue-800 border-b border-blue-200 bg-blue-50/80 align-middle">Title</th>
+            <th className="px-6 py-3 min-w-[110px] text-left font-bold text-sm uppercase tracking-wider text-blue-800 border-b border-blue-200 bg-blue-50/80 align-middle">Joined</th>
+            <th className="px-6 py-3 w-32 text-center font-bold text-sm uppercase tracking-wider text-blue-800 border-b border-blue-200 bg-blue-50/80 align-middle">Action</th>
           </tr>
         </thead>
         <tbody>
           {users.map((user) => (
-            <UserTableRow key={user._id} user={user} onDelete={onDelete} />
+            <UserTableRow key={user._id} user={user} onDelete={onDelete} onSuspend={onSuspend} />
           ))}
         </tbody>
       </table>
     </div>
-=======
-    <table className="min-w-full text-gray-900 p-12">
-      <thead className="bg-gray-100 sticky top-0 z-10">
-        <tr>
-          <th className="px-4 py-3 text-left font-semibold text-sm uppercase tracking-wider text-gray-600">
-            Avatar
-          </th>
-          <th className="px-4 py-3 text-left font-semibold text-sm uppercase tracking-wider text-gray-600">
-            Name
-          </th>
-          <th className="px-4 py-3 text-left font-semibold text-sm uppercase tracking-wider text-gray-600">
-            Email
-          </th>
-          <th className="px-4 py-3 text-left font-semibold text-sm uppercase tracking-wider text-gray-600">
-            Phone
-          </th>
-          <th className="px-4 py-3 text-left font-semibold text-sm uppercase tracking-wider text-gray-600">
-            Title
-          </th>
-          <th className="px-4 py-3 text-left font-semibold text-sm uppercase tracking-wider text-gray-600">
-            Joined
-          </th>
-          <th className="px-4 py-3 text-left font-semibold text-sm uppercase tracking-wider text-gray-600">
-            Actions
-          </th>
-        </tr>
-      </thead>
-      <tbody>
-        {users.map((user) => (
-          <UserTableRow
-            key={user._id}
-            user={user}
-            onDelete={onDelete}
-            onSuspend={onSuspend}
-          />
-        ))}
-      </tbody>
-    </table>
->>>>>>> 127737f9
   );
 };
 
-const DeleteModal: React.FC<DeleteModalProps> = ({
-  isOpen,
-  onClose,
-  onConfirm,
-  userName,
-}) => {
+const DeleteModal: React.FC<DeleteModalProps> = ({ isOpen, onClose, onConfirm, userName }) => {
   if (!isOpen) return null;
-
   return (
     <div className="fixed inset-0 bg-black bg-opacity-50 flex items-center justify-center z-50">
       <div className="bg-white rounded-lg p-6 max-w-md w-full mx-4">
@@ -531,9 +390,7 @@
           Confirm Deletion
         </h3>
         <p className="text-gray-600 mb-6">
-          Are you sure you want to delete{" "}
-          {userName ? `user ${userName}` : "this user"}? This action cannot be
-          undone.
+          Are you sure you want to delete {userName ? `user ${userName}` : 'this user'}? This action cannot be undone.
         </p>
         <div className="flex justify-end gap-4">
           <button
@@ -556,34 +413,24 @@
   );
 };
 
-const SORT_FIELDS = [
-  { value: 'createdAt', label: 'Created At' },
-  { value: 'firstName', label: 'First Name' },
-  { value: 'lastName', label: 'Last Name' },
-  { value: 'email', label: 'Email' },
-  { value: 'title', label: 'Title' },
-  { value: 'role', label: 'Role' },
-];
-const SORT_ORDERS = [
-  { value: 'asc', label: 'Ascending' },
-  { value: 'desc', label: 'Descending' },
-];
-
+// Main UsersContent component
 const UsersContent: React.FC = () => {
   const [users, setUsers] = useState<User[]>([]);
   const [loading, setLoading] = useState(true);
   const [error, setError] = useState<string | null>(null);
-  const [search, setSearch] = useState("");
+  const [search, setSearch] = useState('');
   const [page, setPage] = useState(1);
   const [showModal, setShowModal] = useState(false);
   const [userToDelete, setUserToDelete] = useState<User | null>(null);
   const [pagination, setPagination] = useState({
     page: 1,
-    limit: USERS_PER_PAGE,
+    limit: 10,
     total: 0,
     totalPages: 1,
     hasNextPage: false,
     hasPrevPage: false,
+    sortBy: 'createdAt',
+    sortOrder: 'desc',
   });
   const [sortBy, setSortBy] = useState('createdAt');
   const [sortOrder, setSortOrder] = useState('desc');
@@ -619,182 +466,87 @@
 
   // Initial and paginated fetch
   useEffect(() => {
-<<<<<<< HEAD
     fetchUsers(page, search, sortBy, sortOrder, pageSize);
   }, [page, search, sortBy, sortOrder, pageSize, fetchUsers]);
-=======
-    const fetchUsers = async () => {
-      setLoading(true);
-      setError(null);
-      try {
-        const res = await fetch("/api/User-managment");
-        if (!res.ok) throw new Error("Failed to fetch users");
-        const response = await res.json();
-        // The API returns an object with data property containing the users array
-        setUsers(response.data || []);
-      } catch (err) {
-        const error = err as Error;
-        setError(error.message);
-        toast.error(error.message, { position: "top-right" });
-      } finally {
-        setLoading(false);
-      }
-    };
-
-    fetchUsers();
-  }, []);
->>>>>>> 127737f9
 
   // Handle delete user
   const handleDelete = async () => {
     if (!userToDelete) return;
-<<<<<<< HEAD
     try {
       const res = await fetch(`/api/User-managment?userId=${userToDelete._id}`, {
         method: 'DELETE',
       });
       if (!res.ok) throw new Error('Failed to delete user');
-      // Refetch current page after delete
-      fetchUsers(page, search);
-      toast.success(`User ${userToDelete.firstName} ${userToDelete.lastName} was soft deleted (hidden from list)`, { 
-        position: 'top-right' 
+      fetchUsers(page, search, sortBy, sortOrder, pageSize);
+      toast.success(`User ${userToDelete.firstName} ${userToDelete.lastName} was soft deleted (hidden from list)`, {
+        position: 'top-right',
       });
-=======
-
-    try {
-      const res = await fetch(
-        `/api/User-managment?userId=${userToDelete._id}`,
-        {
-          method: "DELETE",
-        }
-      );
-
-      if (!res.ok) throw new Error("Failed to delete user");
-
-      setUsers((prev) => prev.filter((u) => u._id !== userToDelete._id));
-      toast.success(
-        `User ${userToDelete.firstName} ${userToDelete.lastName} deleted successfully`,
-        {
-          position: "top-right",
-        }
-      );
->>>>>>> 127737f9
     } catch (err) {
       const error = err as Error;
-      toast.error(error.message, { position: "top-right" });
+      toast.error(error.message, { position: 'top-right' });
     } finally {
       setShowModal(false);
       setUserToDelete(null);
     }
   };
 
-  // Handle suspend user
+  // Handle suspend/unsuspend user
   const handleSuspend = async (userId: string) => {
     const user = users.find((u) => u._id === userId);
     if (!user) return;
-
-    // Show confirmation dialog for suspension
-    const suspensionReason = prompt(
-      `Are you sure you want to suspend ${user.firstName} ${user.lastName}?\n\nPlease provide a reason for suspension:`,
-      "Policy violation"
-    );
-
-    if (!suspensionReason) return; // User cancelled
-
+    const isCurrentlySuspended = user.suspension?.isSuspended;
+    let suspensionReason = '';
+    if (!isCurrentlySuspended) {
+      suspensionReason = prompt(
+        `Are you sure you want to suspend ${user.firstName} ${user.lastName}?\n\nPlease provide a reason for suspension:`,
+        'Policy violation'
+      ) || '';
+      if (!suspensionReason) return; // User cancelled
+    }
     try {
       const res = await fetch(`/api/User-managment?userId=${userId}`, {
-        method: "PATCH",
+        method: 'PATCH',
         headers: {
-          "Content-Type": "application/json",
+          'Content-Type': 'application/json',
         },
         body: JSON.stringify({
-          suspended: true,
-          suspensionReason,
+          suspended: !isCurrentlySuspended,
+          suspensionReason: isCurrentlySuspended ? null : suspensionReason,
         }),
       });
-
-      if (!res.ok) throw new Error("Failed to suspend user");
-
-      // Remove user from the current users list since they're moved to suspended users table
-      setUsers((prev) => prev.filter((u) => u._id !== userId));
-
+      if (!res.ok) throw new Error('Failed to update suspension status');
+      fetchUsers(page, search, sortBy, sortOrder, pageSize);
       toast.success(
-        `User ${user.firstName} ${user.lastName} suspended successfully`,
-        {
-          position: "top-right",
-        }
+        isCurrentlySuspended
+          ? `User ${user.firstName} ${user.lastName} unsuspended.`
+          : `User ${user.firstName} ${user.lastName} suspended.`,
+        { position: 'top-right' }
       );
     } catch (err) {
       const error = err as Error;
-      toast.error(error.message, { position: "top-right" });
+      toast.error(error.message, { position: 'top-right' });
     }
   };
 
   // Debounced search
   const debouncedSearchHandler = useMemo(
-<<<<<<< HEAD
     () => debounce((value: string) => {
       setPage(1);
       setSearch(value);
     }, DEBOUNCE_DELAY),
-=======
-    () =>
-      debounce((value: string) => {
-        setSearch(value);
-        setPage(1); // Reset to first page on search
-      }, DEBOUNCE_DELAY),
->>>>>>> 127737f9
     []
   );
 
-  const handleSearchChange = useCallback(
-    (value: string) => {
-      debouncedSearchHandler(value);
-    },
-    [debouncedSearchHandler]
-  );
+  const handleSearchChange = useCallback((value: string) => {
+    debouncedSearchHandler(value);
+  }, [debouncedSearchHandler]);
 
   const clearSearch = useCallback(() => {
-    setSearch("");
+    setSearch('');
     setPage(1);
     debouncedSearchHandler.cancel();
   }, [debouncedSearchHandler]);
 
-<<<<<<< HEAD
-=======
-  // Filter and paginate users
-  const filteredUsers = useMemo(() => {
-    // Ensure users is always an array
-    if (!Array.isArray(users)) {
-      console.warn("Users is not an array:", users);
-      return [];
-    }
-
-    const searchTerm = search.toLowerCase();
-    return users.filter(
-      (user) =>
-        user.firstName.toLowerCase().includes(searchTerm) ||
-        user.lastName.toLowerCase().includes(searchTerm) ||
-        user.email.toLowerCase().includes(searchTerm) ||
-        user.title.toLowerCase().includes(searchTerm) ||
-        (user.role && user.role.toLowerCase().includes(searchTerm))
-    );
-  }, [users, search]);
-
-  const totalPages = Math.ceil(filteredUsers.length / USERS_PER_PAGE) || 1;
-  const paginatedUsers = useMemo(() => {
-    return filteredUsers.slice(
-      (page - 1) * USERS_PER_PAGE,
-      page * USERS_PER_PAGE
-    );
-  }, [filteredUsers, page]);
-
-  // Reset page if it's out of bounds after filtering
-  useEffect(() => {
-    if (page > totalPages) setPage(1);
-  }, [totalPages, page]);
-
->>>>>>> 127737f9
   // Clean up debounce on unmount
   useEffect(() => {
     return () => {
@@ -802,16 +554,13 @@
     };
   }, [debouncedSearchHandler]);
 
-  const handleDeleteClick = useCallback(
-    (userId: string) => {
-      const user = users.find((u) => u._id === userId);
-      if (user) {
-        setUserToDelete(user);
-        setShowModal(true);
-      }
-    },
-    [users]
-  );
+  const handleDeleteClick = useCallback((userId: string) => {
+    const user = users.find((u) => u._id === userId);
+    if (user) {
+      setUserToDelete(user);
+      setShowModal(true);
+    }
+  }, [users]);
 
   // Sorting controls handlers
   const handleSortByChange = (e: React.ChangeEvent<HTMLSelectElement>) => {
@@ -822,46 +571,37 @@
     setSortOrder(e.target.value);
     setPage(1);
   };
-
-  // Page size selector handler
   const handlePageSizeChange = (e: React.ChangeEvent<HTMLSelectElement>) => {
     setPageSize(Number(e.target.value));
     setPage(1);
   };
+  const handleTableSort = (field: string) => {
+    if (sortBy === field) {
+      setSortOrder(sortOrder === 'asc' ? 'desc' : 'asc');
+    } else {
+      setSortBy(field);
+      setSortOrder('asc');
+    }
+    setPage(1);
+  };
 
   return (
     <div className="p-2 sm:p-6 max-w-7xl mx-auto bg-gray-50 min-h-screen mt-7">
       <ToastContainer />
-<<<<<<< HEAD
-=======
-
->>>>>>> 127737f9
       {/* Header */}
       <div className="flex flex-col sm:flex-row sm:items-center sm:justify-between mb-8 gap-4">
         <div>
-          <h2 className="text-2xl font-semibold text-[#026aa1]">
-            User Management
-          </h2>
+          <h2 className="text-2xl font-semibold text-[#026aa1]">User Management</h2>
           <p className="text-sm text-gray-500 mt-1">
-<<<<<<< HEAD
             {pagination.total} {pagination.total === 1 ? 'user' : 'users'} found
-=======
-            {filteredUsers.length}{" "}
-            {filteredUsers.length === 1 ? "user" : "users"} found
->>>>>>> 127737f9
           </p>
         </div>
-        <SearchInput
-          value={search}
-          onChange={handleSearchChange}
-          onClear={clearSearch}
-        />
+        <SearchInput value={search} onChange={handleSearchChange} onClear={clearSearch} />
       </div>
-      {/* Sorting Controls */}
-      <div className="mb-4 p-4">
+      {/* Sorting & Page Size Controls */}
+      <div className="mb-4">
         <div className="flex flex-col sm:flex-row gap-3 sm:gap-6 items-stretch sm:items-center bg-white/80 rounded-xl shadow-sm px-4 py-3 border border-gray-200">
           <label className="flex items-center gap-2 text-sm font-medium text-gray-700">
-            <span className="sr-only">Sort by</span>
             <span className="inline-flex items-center gap-1">
               <svg className="w-4 h-4 text-blue-500" fill="none" stroke="currentColor" strokeWidth="2" viewBox="0 0 24 24"><path strokeLinecap="round" strokeLinejoin="round" d="M3 7h18M3 12h12M3 17h6" /></svg>
               Sort by:
@@ -877,7 +617,6 @@
             </select>
           </label>
           <label className="flex items-center gap-2 text-sm font-medium text-gray-700">
-            <span className="sr-only">Sort order</span>
             <span className="inline-flex items-center gap-1">
               {sortOrder === 'asc' ? (
                 <svg className="w-4 h-4 text-blue-500" fill="none" stroke="currentColor" strokeWidth="2" viewBox="0 0 24 24"><path strokeLinecap="round" strokeLinejoin="round" d="M5 15l7-7 7 7" /></svg>
@@ -887,7 +626,7 @@
               Order:
             </span>
             <select
-              className={`border border-gray-300 rounded-lg px-2 py-1 focus:ring-2 focus:ring-blue-200 focus:border-blue-400 transition text-gray-900 bg-white hover:border-blue-400 ${sortOrder === 'asc' ? 'font-semibold text-blue-700' : 'font-semibold text-blue-700'}`}
+              className={`border border-gray-300 rounded-lg px-2 py-1 focus:ring-2 focus:ring-blue-200 focus:border-blue-400 transition text-gray-900 bg-white hover:border-blue-400 font-semibold text-blue-700`}
               value={sortOrder}
               onChange={handleSortOrderChange}
             >
@@ -920,18 +659,14 @@
           {error ? (
             <ErrorMessage message={error} />
           ) : (
-<<<<<<< HEAD
-            <UserTable 
-              users={users} 
-              onDelete={handleDeleteClick} 
-              loading={loading} 
-=======
             <UserTable
-              users={paginatedUsers}
+              users={users}
               onDelete={handleDeleteClick}
               onSuspend={handleSuspend}
               loading={loading}
->>>>>>> 127737f9
+              sortBy={sortBy}
+              sortOrder={sortOrder}
+              onSort={handleTableSort}
             />
           )}
         </div>
@@ -944,20 +679,12 @@
           ) : users.length === 0 ? (
             <EmptyState />
           ) : (
-<<<<<<< HEAD
             users.map((user) => (
-              <UserCard 
-                key={user._id} 
-                user={user} 
-                onDelete={handleDeleteClick} 
-=======
-            paginatedUsers.map((user) => (
               <UserCard
                 key={user._id}
                 user={user}
                 onDelete={handleDeleteClick}
                 onSuspend={handleSuspend}
->>>>>>> 127737f9
               />
             ))
           )}
@@ -966,17 +693,10 @@
       {/* Pagination */}
       {pagination.totalPages > 1 && (
         <div className="flex justify-center items-center gap-4 mt-8">
-<<<<<<< HEAD
-          <Pagination 
-            currentPage={pagination.page} 
-            totalPages={pagination.totalPages} 
-            onPageChange={setPage} 
-=======
           <Pagination
-            currentPage={page}
-            totalPages={totalPages}
+            currentPage={pagination.page}
+            totalPages={pagination.totalPages}
             onPageChange={setPage}
->>>>>>> 127737f9
           />
         </div>
       )}
@@ -985,11 +705,7 @@
         isOpen={showModal}
         onClose={() => setShowModal(false)}
         onConfirm={handleDelete}
-        userName={
-          userToDelete
-            ? `${userToDelete.firstName} ${userToDelete.lastName}`
-            : undefined
-        }
+        userName={userToDelete ? `${userToDelete.firstName} ${userToDelete.lastName}` : undefined}
       />
     </div>
   );
