--- conflicted
+++ resolved
@@ -15,11 +15,7 @@
   Flag,
   LogOut,
   Shield,
-<<<<<<< HEAD
-  Mail,
-=======
   Star,
->>>>>>> 3b156000
 } from "lucide-react";
 
 import clsx from "clsx"; // Utility for conditional class names
