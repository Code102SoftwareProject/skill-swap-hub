--- conflicted
+++ resolved
@@ -188,9 +188,6 @@
     return () => {
       socket.off("user_typing", handleUserTyping);
       socket.off("user_stopped_typing", handleUserStoppedTyping);
-<<<<<<< HEAD
-    };  }, [socket, otherUserId, chatRoomId]);
-=======
     };
   }, [socket, otherUserId, chatRoomId]);
 
@@ -217,7 +214,6 @@
     router.push('/dashboard');
   };
 
->>>>>>> 9db2e8d9
   const handleToggleMeetings = () => {
     onToggleMeetings(!showingMeetings);
   };
@@ -226,30 +222,18 @@
     onToggleSessions(!showingSessions);
   };
 
-  const handleBackToDashboard = () => {
-    router.push('/dashboard');
-  };
   return (
     <header className="flex items-center justify-between p-2 md:p-4 bg-primary border-b">
       <div className="flex-1 min-w-0">
         <h1 className="text-base md:text-lg font-semibold text-white font-heading truncate">
           {otherUserName || `Chat ${chatRoomId.substring(0, 8)}`}
         </h1>
-<<<<<<< HEAD
         <p className="text-xs md:text-sm text-blue-100 font-body truncate">
-          {isTyping ? 'Typing...' : (
-            isOnline ? 'Online' : (
-              lastOnline instanceof Date && !isNaN(lastOnline.getTime())
-                ? `Last seen ${formatDistanceToNow(lastOnline, { addSuffix: true })}`
-                : 'Offline'
-            )
-          )}
-=======
-        <p className="text-sm text-blue-100 font-body">
           {getStatusText()}
->>>>>>> 9db2e8d9
         </p>
-      </div>      <div className="flex space-x-2 md:space-x-4 flex-shrink-0">
+      </div>
+      
+      <div className="flex space-x-2 md:space-x-4 flex-shrink-0">
         {/* Back to Dashboard Button */}
         <button
           onClick={handleBackToDashboard}
@@ -270,7 +254,7 @@
 
         {/* Meetings Button */}
         <button 
-          className={`flex flex-col items-center text-white ${showingMeetings ? 'text-blue-200 text-xs'  : 'hover:text-blue-200'} transition-colors`}
+          className={`flex flex-col items-center text-white ${showingMeetings ? 'text-blue-200' : 'hover:text-blue-200'} transition-colors`}
           onClick={handleToggleMeetings}
         >
           <Calendar className="h-5 w-5 mb-1" />
