--- conflicted
+++ resolved
@@ -12,11 +12,11 @@
   isSameMonth,
   isSameDay,
 } from 'date-fns';
-<<<<<<< HEAD
+
 import { processAvatarUrl } from '@/utils/avatarUtils';
-=======
+
 import VerifiedAvatar from '@/components/VerifiedAvatar';
->>>>>>> 934fb8b6
+
 
 type UserType = {
   _id: string;
@@ -146,7 +146,7 @@
   return (
     <div className="bg-white shadow-xl rounded-2xl p-6 w-full max-w-sm">
       <div className="flex flex-col items-center">
-<<<<<<< HEAD
+
         <div className="w-24 h-24 rounded-full overflow-hidden">
           <Image
             src={processAvatarUrl(user.avatar) || '/profile.png'}
@@ -157,14 +157,14 @@
           />
         </div>
         <h2 className="mt-4 text-lg font-semibold">
-=======
+
         <VerifiedAvatar
           userId={user._id}
           avatarUrl={user.avatar}
           size={96}
         />
         <h2 className="mt-4 text-lg font-semibold text-gray-800">
->>>>>>> 934fb8b6
+
           {user.firstName} {user.lastName}
         </h2>
         <p className="text-sm text-gray-500">{user.title || 'No title provided'}</p>
